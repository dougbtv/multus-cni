#!/usr/bin/env bash
set -e

DEST_DIR="bin"

if [ ! -d ${DEST_DIR} ]; then
	mkdir ${DEST_DIR}
fi

# Add version/commit/date into binary
# In case of TravisCI, need to check error code of 'git describe'.
<<<<<<< HEAD
set +e
git describe --tags --abbrev=0 > /dev/null 2>&1
if [ "$?" != "0" ]; then
	VERSION="master"
else
	VERSION=$(git describe --tags --abbrev=0)
fi
set -e
DATE=$(date --iso-8601=seconds)
COMMIT=$(git rev-parse --verify HEAD)
LDFLAGS="-X main.version=${VERSION:-master} -X main.commit=${COMMIT} -X main.date=${DATE}"
export CGO_ENABLED=1
=======
if [ -z "$VERSION" ]; then
	set +e
	git describe --tags --abbrev=0 > /dev/null 2>&1
	if [ "$?" != "0" ]; then
		VERSION="master"
	else
		VERSION=$(git describe --tags --abbrev=0)
	fi
	set -e
fi
DATE=$(date --iso-8601=seconds)
COMMIT=${COMMIT:-$(git rev-parse --verify HEAD)}
LDFLAGS="-X main.version=${VERSION:-master} -X main.commit=${COMMIT} -X main.date=${DATE}"
export CGO_ENABLED=0
>>>>>>> 8c76fd62

# this if... will be removed when gomodules goes default
if [ "$GO111MODULE" == "off" ]; then
	echo "Building plugin without go module"
	echo "Warning: this will be deprecated in near future so please use go modules!"

	ORG_PATH="github.com/intel"
	REPO_PATH="${ORG_PATH}/multus-cni"

	if [ ! -h gopath/src/${REPO_PATH} ]; then
		mkdir -p gopath/src/${ORG_PATH}
		ln -s ../../../.. gopath/src/${REPO_PATH} || exit 255
	fi

	export GO15VENDOREXPERIMENT=1
	export GOBIN=${PWD}/bin
	export GOPATH=${PWD}/gopath
<<<<<<< HEAD
	go install -ldflags "${LDFLAGS}" "$@" ${REPO_PATH}/multus
=======
	go install -tags no_openssl -ldflags "${LDFLAGS}" "$@" ${REPO_PATH}/multus
>>>>>>> 8c76fd62
else
	# build with go modules
	export GO111MODULE=on

	echo "Building plugins"
<<<<<<< HEAD
	go build -o ${DEST_DIR}/multus -ldflags "${LDFLAGS}" "$@" ./multus
=======
	go build -o ${DEST_DIR}/multus -tags no_openssl -ldflags "${LDFLAGS}" "$@" ./multus
>>>>>>> 8c76fd62
fi<|MERGE_RESOLUTION|>--- conflicted
+++ resolved
@@ -9,20 +9,6 @@
 
 # Add version/commit/date into binary
 # In case of TravisCI, need to check error code of 'git describe'.
-<<<<<<< HEAD
-set +e
-git describe --tags --abbrev=0 > /dev/null 2>&1
-if [ "$?" != "0" ]; then
-	VERSION="master"
-else
-	VERSION=$(git describe --tags --abbrev=0)
-fi
-set -e
-DATE=$(date --iso-8601=seconds)
-COMMIT=$(git rev-parse --verify HEAD)
-LDFLAGS="-X main.version=${VERSION:-master} -X main.commit=${COMMIT} -X main.date=${DATE}"
-export CGO_ENABLED=1
-=======
 if [ -z "$VERSION" ]; then
 	set +e
 	git describe --tags --abbrev=0 > /dev/null 2>&1
@@ -36,8 +22,7 @@
 DATE=$(date --iso-8601=seconds)
 COMMIT=${COMMIT:-$(git rev-parse --verify HEAD)}
 LDFLAGS="-X main.version=${VERSION:-master} -X main.commit=${COMMIT} -X main.date=${DATE}"
-export CGO_ENABLED=0
->>>>>>> 8c76fd62
+export CGO_ENABLED=1
 
 # this if... will be removed when gomodules goes default
 if [ "$GO111MODULE" == "off" ]; then
@@ -55,19 +40,11 @@
 	export GO15VENDOREXPERIMENT=1
 	export GOBIN=${PWD}/bin
 	export GOPATH=${PWD}/gopath
-<<<<<<< HEAD
 	go install -ldflags "${LDFLAGS}" "$@" ${REPO_PATH}/multus
-=======
-	go install -tags no_openssl -ldflags "${LDFLAGS}" "$@" ${REPO_PATH}/multus
->>>>>>> 8c76fd62
 else
 	# build with go modules
 	export GO111MODULE=on
 
 	echo "Building plugins"
-<<<<<<< HEAD
 	go build -o ${DEST_DIR}/multus -ldflags "${LDFLAGS}" "$@" ./multus
-=======
-	go build -o ${DEST_DIR}/multus -tags no_openssl -ldflags "${LDFLAGS}" "$@" ./multus
->>>>>>> 8c76fd62
 fi