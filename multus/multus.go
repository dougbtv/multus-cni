--- conflicted
+++ resolved
@@ -107,11 +107,7 @@
 	}
 
 	if err = saveScratchNetConf(containerID, dataDir, delegatesBytes); err != nil {
-<<<<<<< HEAD
-		return logging.Errorf("error in saving the delegates : %v", err)
-=======
 		return logging.Errorf("saveDelegates: error in saving the delegates : %v", err)
->>>>>>> 8c76fd62
 	}
 
 	return err
@@ -122,11 +118,7 @@
 
 	path := filepath.Join(dataDir, containerID)
 	if err := os.Remove(path); err != nil {
-<<<<<<< HEAD
-		return logging.Errorf("error in deleting the delegates : %v", err)
-=======
 		return logging.Errorf("deleteDelegates: error in deleting the delegates : %v", err)
->>>>>>> 8c76fd62
 	}
 
 	return nil
@@ -153,8 +145,6 @@
 	return err
 }
 
-<<<<<<< HEAD
-=======
 func confAdd(rt *libcni.RuntimeConf, rawNetconf []byte, binDir string, exec invoke.Exec) (cnitypes.Result, error) {
 	logging.Debugf("conflistAdd: %v, %s, %s", rt, string(rawNetconf), binDir)
 	// In part, adapted from K8s pkg/kubelet/dockershim/network/cni/cni.go
@@ -195,16 +185,11 @@
 	return err
 }
 
->>>>>>> 8c76fd62
 func conflistAdd(rt *libcni.RuntimeConf, rawnetconflist []byte, binDir string, exec invoke.Exec) (cnitypes.Result, error) {
 	logging.Debugf("conflistAdd: %v, %s, %s", rt, string(rawnetconflist), binDir)
 	// In part, adapted from K8s pkg/kubelet/dockershim/network/cni/cni.go
 	binDirs := filepath.SplitList(os.Getenv("CNI_PATH"))
-<<<<<<< HEAD
-	binDirs = append(binDirs, binDir)
-=======
 	binDirs = append([]string{binDir}, binDirs...)
->>>>>>> 8c76fd62
 	cniNet := libcni.NewCNIConfig(binDirs, exec)
 
 	confList, err := libcni.ConfListFromBytes(rawnetconflist)
@@ -224,11 +209,7 @@
 	logging.Debugf("conflistDel: %v, %s, %s", rt, string(rawnetconflist), binDir)
 	// In part, adapted from K8s pkg/kubelet/dockershim/network/cni/cni.go
 	binDirs := filepath.SplitList(os.Getenv("CNI_PATH"))
-<<<<<<< HEAD
-	binDirs = append(binDirs, binDir)
-=======
 	binDirs = append([]string{binDir}, binDirs...)
->>>>>>> 8c76fd62
 	cniNet := libcni.NewCNIConfig(binDirs, exec)
 
 	confList, err := libcni.ConfListFromBytes(rawnetconflist)
@@ -254,66 +235,12 @@
 		return nil, logging.Errorf("delegateAdd: cannot set %q interface name to %q: %v", delegate.Conf.Type, ifName, err)
 	}
 
-<<<<<<< HEAD
-	if delegate.MacRequest != "" || delegate.IPRequest != "" {
-=======
 	// Deprecated in ver 3.5.
 	if delegate.MacRequest != "" || delegate.IPRequest != nil {
->>>>>>> 8c76fd62
 		if cniArgs != "" {
 			cniArgs = fmt.Sprintf("%s;IgnoreUnknown=true", cniArgs)
 		} else {
 			cniArgs = "IgnoreUnknown=true"
-<<<<<<< HEAD
-		}
-		if delegate.MacRequest != "" {
-			// validate Mac address
-			_, err := net.ParseMAC(delegate.MacRequest)
-			if err != nil {
-				return nil, logging.Errorf("failed to parse mac address %q", delegate.MacRequest)
-			}
-
-			cniArgs = fmt.Sprintf("%s;MAC=%s", cniArgs, delegate.MacRequest)
-			logging.Debugf("Set MAC address %q to %q", delegate.MacRequest, ifName)
-		}
-
-		if delegate.IPRequest != "" {
-			// validate IP address
-			if strings.Contains(delegate.IPRequest, "/") {
-				_, _, err := net.ParseCIDR(delegate.IPRequest)
-				if err != nil {
-					return nil, logging.Errorf("failed to parse CIDR %q", delegate.MacRequest)
-				}
-			} else if net.ParseIP(delegate.IPRequest) == nil {
-				return nil, logging.Errorf("failed to parse IP address %q", delegate.IPRequest)
-			}
-
-			cniArgs = fmt.Sprintf("%s;IP=%s", cniArgs, delegate.IPRequest)
-			logging.Debugf("Set IP address %q to %q", delegate.IPRequest, ifName)
-		}
-		if os.Setenv("CNI_ARGS", cniArgs) != nil {
-			return nil, logging.Errorf("cannot set %q mac to %q and ip to %q", delegate.Conf.Type, delegate.MacRequest, delegate.IPRequest)
-		}
-	}
-
-	var result cnitypes.Result
-	var err error
-	if delegate.ConfListPlugin {
-		result, err = conflistAdd(rt, delegate.Bytes, binDir, exec)
-		if err != nil {
-			return nil, logging.Errorf("Multus: error in invoke Conflist add - %q: %v", delegate.ConfList.Name, err)
-		}
-	} else {
-		origpath := os.Getenv("CNI_PATH")
-		os.Setenv("CNI_PATH", origpath+":"+binDir)
-		result, err = invoke.DelegateAdd(context.Background(), delegate.Conf.Type, delegate.Bytes, exec)
-		os.Setenv("CNI_PATH", origpath)
-		if err != nil {
-			return nil, logging.Errorf("Multus: error in invoke Delegate add - %q: %v", delegate.Conf.Type, err)
-		}
-	}
-
-=======
 		}
 		if delegate.MacRequest != "" {
 			// validate Mac address
@@ -361,7 +288,6 @@
 		}
 	}
 
->>>>>>> 8c76fd62
 	if logging.GetLoggingLevel() >= logging.VerboseLevel {
 		data, _ := json.Marshal(result)
 		var confName string
@@ -397,18 +323,6 @@
 	if delegateConf.ConfListPlugin {
 		err = conflistDel(rt, delegateConf.Bytes, binDir, exec)
 		if err != nil {
-<<<<<<< HEAD
-			return logging.Errorf("Multus: error in invoke Conflist Del - %q: %v", delegateConf.ConfList.Name, err)
-		}
-	} else {
-		origpath := os.Getenv("CNI_PATH")
-		os.Setenv("CNI_PATH", origpath+":"+binDir)
-		if err = invoke.DelegateDel(context.Background(), delegateConf.Conf.Type, delegateConf.Bytes, exec); err != nil {
-			os.Setenv("CNI_PATH", origpath)
-			return logging.Errorf("Multus: error in invoke Delegate del - %q: %v", delegateConf.Conf.Type, err)
-		}
-		os.Setenv("CNI_PATH", origpath)
-=======
 			return logging.Errorf("delegateDel: error invoking ConflistDel - %q: %v", delegateConf.ConfList.Name, err)
 		}
 	} else {
@@ -416,7 +330,6 @@
 		if err != nil {
 			return logging.Errorf("delegateDel: error invoking DelegateDel - %q: %v", delegateConf.Conf.Type, err)
 		}
->>>>>>> 8c76fd62
 	}
 
 	return err
@@ -477,28 +390,6 @@
 		n.Delegates[0].MasterPlugin = true
 	}
 
-<<<<<<< HEAD
-	wait.ExponentialBackoff(defaultReadinessBackoff, func() (bool, error) {
-		_, err := os.Stat(n.ReadinessIndicatorFile)
-		switch {
-		case err == nil:
-			return true, nil
-		default:
-			return false, nil
-		}
-	})
-
-	if n.ClusterNetwork != "" {
-		err = k8s.GetDefaultNetworks(k8sArgs, n, kubeClient)
-		if err != nil {
-			return nil, logging.Errorf("Multus: Failed to get clusterNetwork/defaultNetworks: %v", err)
-		}
-		// First delegate is always the master plugin
-		n.Delegates[0].MasterPlugin = true
-	}
-
-=======
->>>>>>> 8c76fd62
 	_, kc, err := k8s.TryLoadPodDelegates(k8sArgs, n, kubeClient)
 	if err != nil {
 		return nil, logging.Errorf("Multus: error loading k8s delegates k8s args: %v", err)
@@ -506,11 +397,7 @@
 
 	// cache the multus config
 	if err := saveDelegates(args.ContainerID, n.CNIDir, n.Delegates); err != nil {
-<<<<<<< HEAD
-		return nil, logging.Errorf("Multus: Err in saving the delegates: %v", err)
-=======
 		return nil, logging.Errorf("Multus: error saving the delegates: %v", err)
->>>>>>> 8c76fd62
 	}
 
 	var result, tmpResult cnitypes.Result
@@ -518,13 +405,9 @@
 	cniArgs := os.Getenv("CNI_ARGS")
 	for idx, delegate := range n.Delegates {
 		ifName := getIfname(delegate, args.IfName, idx)
-<<<<<<< HEAD
-		rt := types.CreateCNIRuntimeConf(args, k8sArgs, ifName, n.RuntimeConfig)
-=======
 
 		runtimeConfig := types.MergeCNIRuntimeConfig(n.RuntimeConfig, delegate)
 		rt := types.CreateCNIRuntimeConf(args, k8sArgs, ifName, runtimeConfig)
->>>>>>> 8c76fd62
 		tmpResult, err = delegateAdd(exec, ifName, delegate, rt, n.BinDir, cniArgs)
 		if err != nil {
 			// If the add failed, tear down all networks we already added
@@ -534,9 +417,6 @@
 			}
 			// Ignore errors; DEL must be idempotent anyway
 			_ = delPlugins(exec, args.IfName, n.Delegates, idx, rt, n.BinDir)
-<<<<<<< HEAD
-			return nil, logging.Errorf("Multus: Err adding pod to network %q: %v", netName, err)
-=======
 			return nil, logging.Errorf("Multus: error adding pod to network %q: %v", netName, err)
 		}
 
@@ -568,7 +448,6 @@
 			if err != nil {
 				return nil, logging.Errorf("Multus: Err in setting default gateway: %v", err)
 			}
->>>>>>> 8c76fd62
 		}
 
 		// Master plugin result is always used if present
@@ -581,11 +460,7 @@
 			if !types.CheckSystemNamespaces(kc.Podnamespace, n.SystemNamespaces) {
 				delegateNetStatus, err := types.LoadNetworkStatus(tmpResult, delegate.Conf.Name, delegate.MasterPlugin)
 				if err != nil {
-<<<<<<< HEAD
-					return nil, logging.Errorf("Multus: Err in setting network status: %v", err)
-=======
 					return nil, logging.Errorf("Multus: error setting network status: %v", err)
->>>>>>> 8c76fd62
 				}
 
 				netStatus = append(netStatus, delegateNetStatus)
@@ -636,11 +511,7 @@
 			netnsfound = false
 			logging.Debugf("cmdDel: WARNING netns may not exist, netns: %s, err: %s", args.Netns, err)
 		} else {
-<<<<<<< HEAD
-			return fmt.Errorf("failed to open netns %q: %v", netns, err)
-=======
 			return logging.Errorf("Multus: failed to open netns %q: %v", netns, err)
->>>>>>> 8c76fd62
 		}
 	}
 
@@ -661,11 +532,7 @@
 			if in.ClusterNetwork != "" {
 				err = k8s.GetDefaultNetworks(k8sArgs, in, kubeClient)
 				if err != nil {
-<<<<<<< HEAD
-					return logging.Errorf("Multus: Failed to get clusterNetwork/defaultNetworks: %v", err)
-=======
 					return logging.Errorf("Multus: failed to get clusterNetwork/defaultNetworks: %v", err)
->>>>>>> 8c76fd62
 				}
 				// First delegate is always the master plugin
 				in.Delegates[0].MasterPlugin = true
@@ -682,26 +549,19 @@
 				logging.Errorf("Multus: failed to get delegates: %v, but continue to delete clusterNetwork", err)
 			}
 		} else {
-<<<<<<< HEAD
-			return logging.Errorf("Multus: Err in reading the delegates: %v", err)
-=======
 			return logging.Errorf("Multus: error reading the delegates: %v", err)
->>>>>>> 8c76fd62
 		}
 	} else {
 		defer os.Remove(path)
 		if err := json.Unmarshal(netconfBytes, &in.Delegates); err != nil {
 			return logging.Errorf("Multus: failed to load netconf: %v", err)
 		}
-<<<<<<< HEAD
-=======
 		// check plugins field and enable ConfListPlugin if there is
 		for _, v := range in.Delegates {
 			if len(v.ConfList.Plugins) != 0 {
 				v.ConfListPlugin = true
 			}
 		}
->>>>>>> 8c76fd62
 		// First delegate is always the master plugin
 		in.Delegates[0].MasterPlugin = true
 	}
@@ -721,11 +581,7 @@
 				err := k8s.SetNetworkStatus(kubeClient, k8sArgs, nil, in)
 				if err != nil {
 					// error happen but continue to delete
-<<<<<<< HEAD
-					logging.Errorf("Multus: Err unset the networks status: %v", err)
-=======
 					logging.Errorf("Multus: error unsetting the networks status: %v", err)
->>>>>>> 8c76fd62
 				}
 			}
 		} else {
