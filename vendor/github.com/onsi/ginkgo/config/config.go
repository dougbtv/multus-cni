/*
Ginkgo accepts a number of configuration options.

These are documented [here](http://onsi.github.io/ginkgo/#the_ginkgo_cli)

You can also learn more via

	ginkgo help

or (I kid you not):

	go test -asdf
*/
package config

import (
	"flag"
	"time"

	"fmt"
)

<<<<<<< HEAD
const VERSION = "1.9.0"
=======
const VERSION = "1.10.1"
>>>>>>> 8c76fd62

type GinkgoConfigType struct {
	RandomSeed         int64
	RandomizeAllSpecs  bool
	RegexScansFilePath bool
	FocusString        string
	SkipString         string
	SkipMeasurements   bool
	FailOnPending      bool
	FailFast           bool
	FlakeAttempts      int
	EmitSpecProgress   bool
	DryRun             bool
	DebugParallel      bool

	ParallelNode  int
	ParallelTotal int
	SyncHost      string
	StreamHost    string
}

var GinkgoConfig = GinkgoConfigType{}

type DefaultReporterConfigType struct {
	NoColor           bool
	SlowSpecThreshold float64
	NoisyPendings     bool
	NoisySkippings    bool
	Succinct          bool
	Verbose           bool
	FullTrace         bool
	ReportPassed      bool
}

var DefaultReporterConfig = DefaultReporterConfigType{}

func processPrefix(prefix string) string {
	if prefix != "" {
		prefix += "."
	}
	return prefix
}

func Flags(flagSet *flag.FlagSet, prefix string, includeParallelFlags bool) {
	prefix = processPrefix(prefix)
	flagSet.Int64Var(&(GinkgoConfig.RandomSeed), prefix+"seed", time.Now().Unix(), "The seed used to randomize the spec suite.")
	flagSet.BoolVar(&(GinkgoConfig.RandomizeAllSpecs), prefix+"randomizeAllSpecs", false, "If set, ginkgo will randomize all specs together.  By default, ginkgo only randomizes the top level Describe, Context and When groups.")
	flagSet.BoolVar(&(GinkgoConfig.SkipMeasurements), prefix+"skipMeasurements", false, "If set, ginkgo will skip any measurement specs.")
	flagSet.BoolVar(&(GinkgoConfig.FailOnPending), prefix+"failOnPending", false, "If set, ginkgo will mark the test suite as failed if any specs are pending.")
	flagSet.BoolVar(&(GinkgoConfig.FailFast), prefix+"failFast", false, "If set, ginkgo will stop running a test suite after a failure occurs.")

	flagSet.BoolVar(&(GinkgoConfig.DryRun), prefix+"dryRun", false, "If set, ginkgo will walk the test hierarchy without actually running anything.  Best paired with -v.")

	flagSet.StringVar(&(GinkgoConfig.FocusString), prefix+"focus", "", "If set, ginkgo will only run specs that match this regular expression.")
	flagSet.StringVar(&(GinkgoConfig.SkipString), prefix+"skip", "", "If set, ginkgo will only run specs that do not match this regular expression.")

	flagSet.BoolVar(&(GinkgoConfig.RegexScansFilePath), prefix+"regexScansFilePath", false, "If set, ginkgo regex matching also will look at the file path (code location).")

	flagSet.IntVar(&(GinkgoConfig.FlakeAttempts), prefix+"flakeAttempts", 1, "Make up to this many attempts to run each spec. Please note that if any of the attempts succeed, the suite will not be failed. But any failures will still be recorded.")

	flagSet.BoolVar(&(GinkgoConfig.EmitSpecProgress), prefix+"progress", false, "If set, ginkgo will emit progress information as each spec runs to the GinkgoWriter.")

	flagSet.BoolVar(&(GinkgoConfig.DebugParallel), prefix+"debug", false, "If set, ginkgo will emit node output to files when running in parallel.")

	if includeParallelFlags {
		flagSet.IntVar(&(GinkgoConfig.ParallelNode), prefix+"parallel.node", 1, "This worker node's (one-indexed) node number.  For running specs in parallel.")
		flagSet.IntVar(&(GinkgoConfig.ParallelTotal), prefix+"parallel.total", 1, "The total number of worker nodes.  For running specs in parallel.")
		flagSet.StringVar(&(GinkgoConfig.SyncHost), prefix+"parallel.synchost", "", "The address for the server that will synchronize the running nodes.")
		flagSet.StringVar(&(GinkgoConfig.StreamHost), prefix+"parallel.streamhost", "", "The address for the server that the running nodes should stream data to.")
	}

	flagSet.BoolVar(&(DefaultReporterConfig.NoColor), prefix+"noColor", false, "If set, suppress color output in default reporter.")
	flagSet.Float64Var(&(DefaultReporterConfig.SlowSpecThreshold), prefix+"slowSpecThreshold", 5.0, "(in seconds) Specs that take longer to run than this threshold are flagged as slow by the default reporter.")
	flagSet.BoolVar(&(DefaultReporterConfig.NoisyPendings), prefix+"noisyPendings", true, "If set, default reporter will shout about pending tests.")
	flagSet.BoolVar(&(DefaultReporterConfig.NoisySkippings), prefix+"noisySkippings", true, "If set, default reporter will shout about skipping tests.")
	flagSet.BoolVar(&(DefaultReporterConfig.Verbose), prefix+"v", false, "If set, default reporter print out all specs as they begin.")
	flagSet.BoolVar(&(DefaultReporterConfig.Succinct), prefix+"succinct", false, "If set, default reporter prints out a very succinct report")
	flagSet.BoolVar(&(DefaultReporterConfig.FullTrace), prefix+"trace", false, "If set, default reporter prints out the full stack trace when a failure occurs")
	flagSet.BoolVar(&(DefaultReporterConfig.ReportPassed), prefix+"reportPassed", false, "If set, default reporter prints out captured output of passed tests.")
}

func BuildFlagArgs(prefix string, ginkgo GinkgoConfigType, reporter DefaultReporterConfigType) []string {
	prefix = processPrefix(prefix)
	result := make([]string, 0)

	if ginkgo.RandomSeed > 0 {
		result = append(result, fmt.Sprintf("--%sseed=%d", prefix, ginkgo.RandomSeed))
	}

	if ginkgo.RandomizeAllSpecs {
		result = append(result, fmt.Sprintf("--%srandomizeAllSpecs", prefix))
	}

	if ginkgo.SkipMeasurements {
		result = append(result, fmt.Sprintf("--%sskipMeasurements", prefix))
	}

	if ginkgo.FailOnPending {
		result = append(result, fmt.Sprintf("--%sfailOnPending", prefix))
	}

	if ginkgo.FailFast {
		result = append(result, fmt.Sprintf("--%sfailFast", prefix))
	}

	if ginkgo.DryRun {
		result = append(result, fmt.Sprintf("--%sdryRun", prefix))
	}

	if ginkgo.FocusString != "" {
		result = append(result, fmt.Sprintf("--%sfocus=%s", prefix, ginkgo.FocusString))
	}

	if ginkgo.SkipString != "" {
		result = append(result, fmt.Sprintf("--%sskip=%s", prefix, ginkgo.SkipString))
	}

	if ginkgo.FlakeAttempts > 1 {
		result = append(result, fmt.Sprintf("--%sflakeAttempts=%d", prefix, ginkgo.FlakeAttempts))
	}

	if ginkgo.EmitSpecProgress {
		result = append(result, fmt.Sprintf("--%sprogress", prefix))
	}

	if ginkgo.DebugParallel {
		result = append(result, fmt.Sprintf("--%sdebug", prefix))
	}

	if ginkgo.ParallelNode != 0 {
		result = append(result, fmt.Sprintf("--%sparallel.node=%d", prefix, ginkgo.ParallelNode))
	}

	if ginkgo.ParallelTotal != 0 {
		result = append(result, fmt.Sprintf("--%sparallel.total=%d", prefix, ginkgo.ParallelTotal))
	}

	if ginkgo.StreamHost != "" {
		result = append(result, fmt.Sprintf("--%sparallel.streamhost=%s", prefix, ginkgo.StreamHost))
	}

	if ginkgo.SyncHost != "" {
		result = append(result, fmt.Sprintf("--%sparallel.synchost=%s", prefix, ginkgo.SyncHost))
	}

	if ginkgo.RegexScansFilePath {
		result = append(result, fmt.Sprintf("--%sregexScansFilePath", prefix))
	}

	if reporter.NoColor {
		result = append(result, fmt.Sprintf("--%snoColor", prefix))
	}

	if reporter.SlowSpecThreshold > 0 {
		result = append(result, fmt.Sprintf("--%sslowSpecThreshold=%.5f", prefix, reporter.SlowSpecThreshold))
	}

	if !reporter.NoisyPendings {
		result = append(result, fmt.Sprintf("--%snoisyPendings=false", prefix))
	}

	if !reporter.NoisySkippings {
		result = append(result, fmt.Sprintf("--%snoisySkippings=false", prefix))
	}

	if reporter.Verbose {
		result = append(result, fmt.Sprintf("--%sv", prefix))
	}

	if reporter.Succinct {
		result = append(result, fmt.Sprintf("--%ssuccinct", prefix))
	}

	if reporter.FullTrace {
		result = append(result, fmt.Sprintf("--%strace", prefix))
	}

	if reporter.ReportPassed {
		result = append(result, fmt.Sprintf("--%sreportPassed", prefix))
	}

	return result
}<|MERGE_RESOLUTION|>--- conflicted
+++ resolved
@@ -20,11 +20,7 @@
 	"fmt"
 )
 
-<<<<<<< HEAD
-const VERSION = "1.9.0"
-=======
 const VERSION = "1.10.1"
->>>>>>> 8c76fd62
 
 type GinkgoConfigType struct {
 	RandomSeed         int64
