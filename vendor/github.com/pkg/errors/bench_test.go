--- conflicted
+++ resolved
@@ -22,13 +22,6 @@
 	return yesErrors(at+1, depth)
 }
 
-<<<<<<< HEAD
-// GlobalE is an exported global to store the result of benchmark results,
-// preventing the compiler from optimising the benchmark functions away.
-var GlobalE interface{}
-
-=======
->>>>>>> a4dbe7b1
 func BenchmarkErrors(b *testing.B) {
 	var toperr error
 	type run struct {
