// Copyright 2014 The Go Authors. All rights reserved.
// Use of this source code is governed by a BSD-style
// license that can be found in the LICENSE file.

// TODO: turn off the serve goroutine when idle, so
// an idle conn only has the readFrames goroutine active. (which could
// also be optimized probably to pin less memory in crypto/tls). This
// would involve tracking when the serve goroutine is active (atomic
// int32 read/CAS probably?) and starting it up when frames arrive,
// and shutting it down when all handlers exit. the occasional PING
// packets could use time.AfterFunc to call sc.wakeStartServeLoop()
// (which is a no-op if already running) and then queue the PING write
// as normal. The serve loop would then exit in most cases (if no
// Handlers running) and not be woken up again until the PING packet
// returns.

// TODO (maybe): add a mechanism for Handlers to going into
// half-closed-local mode (rw.(io.Closer) test?) but not exit their
// handler, and continue to be able to read from the
// Request.Body. This would be a somewhat semantic change from HTTP/1
// (or at least what we expose in net/http), so I'd probably want to
// add it there too. For now, this package says that returning from
// the Handler ServeHTTP function means you're both done reading and
// done writing, without a way to stop just one or the other.

package http2

import (
	"bufio"
	"bytes"
	"context"
	"crypto/tls"
	"errors"
	"fmt"
	"io"
	"log"
	"math"
	"net"
	"net/http"
	"net/textproto"
	"net/url"
	"os"
	"reflect"
	"runtime"
	"strconv"
	"strings"
	"sync"
	"time"

	"golang.org/x/net/http/httpguts"
	"golang.org/x/net/http2/hpack"
)

const (
	prefaceTimeout         = 10 * time.Second
	firstSettingsTimeout   = 2 * time.Second // should be in-flight with preface anyway
	handlerChunkWriteSize  = 4 << 10
	defaultMaxStreams      = 250 // TODO: make this 100 as the GFE seems to?
	maxQueuedControlFrames = 10000
)

var (
	errClientDisconnected = errors.New("client disconnected")
	errClosedBody         = errors.New("body closed by handler")
	errHandlerComplete    = errors.New("http2: request body closed due to handler exiting")
	errStreamClosed       = errors.New("http2: stream closed")
)

var responseWriterStatePool = sync.Pool{
	New: func() interface{} {
		rws := &responseWriterState{}
		rws.bw = bufio.NewWriterSize(chunkWriter{rws}, handlerChunkWriteSize)
		return rws
	},
}

// Test hooks.
var (
	testHookOnConn        func()
	testHookGetServerConn func(*serverConn)
	testHookOnPanicMu     *sync.Mutex // nil except in tests
	testHookOnPanic       func(sc *serverConn, panicVal interface{}) (rePanic bool)
)

// Server is an HTTP/2 server.
type Server struct {
	// MaxHandlers limits the number of http.Handler ServeHTTP goroutines
	// which may run at a time over all connections.
	// Negative or zero no limit.
	// TODO: implement
	MaxHandlers int

	// MaxConcurrentStreams optionally specifies the number of
	// concurrent streams that each client may have open at a
	// time. This is unrelated to the number of http.Handler goroutines
	// which may be active globally, which is MaxHandlers.
	// If zero, MaxConcurrentStreams defaults to at least 100, per
	// the HTTP/2 spec's recommendations.
	MaxConcurrentStreams uint32

	// MaxReadFrameSize optionally specifies the largest frame
	// this server is willing to read. A valid value is between
	// 16k and 16M, inclusive. If zero or otherwise invalid, a
	// default value is used.
	MaxReadFrameSize uint32

	// PermitProhibitedCipherSuites, if true, permits the use of
	// cipher suites prohibited by the HTTP/2 spec.
	PermitProhibitedCipherSuites bool

	// IdleTimeout specifies how long until idle clients should be
	// closed with a GOAWAY frame. PING frames are not considered
	// activity for the purposes of IdleTimeout.
	IdleTimeout time.Duration

	// MaxUploadBufferPerConnection is the size of the initial flow
	// control window for each connections. The HTTP/2 spec does not
	// allow this to be smaller than 65535 or larger than 2^32-1.
	// If the value is outside this range, a default value will be
	// used instead.
	MaxUploadBufferPerConnection int32

	// MaxUploadBufferPerStream is the size of the initial flow control
	// window for each stream. The HTTP/2 spec does not allow this to
	// be larger than 2^32-1. If the value is zero or larger than the
	// maximum, a default value will be used instead.
	MaxUploadBufferPerStream int32

	// NewWriteScheduler constructs a write scheduler for a connection.
	// If nil, a default scheduler is chosen.
	NewWriteScheduler func() WriteScheduler

	// Internal state. This is a pointer (rather than embedded directly)
	// so that we don't embed a Mutex in this struct, which will make the
	// struct non-copyable, which might break some callers.
	state *serverInternalState
}

func (s *Server) initialConnRecvWindowSize() int32 {
	if s.MaxUploadBufferPerConnection > initialWindowSize {
		return s.MaxUploadBufferPerConnection
	}
	return 1 << 20
}

func (s *Server) initialStreamRecvWindowSize() int32 {
	if s.MaxUploadBufferPerStream > 0 {
		return s.MaxUploadBufferPerStream
	}
	return 1 << 20
}

func (s *Server) maxReadFrameSize() uint32 {
	if v := s.MaxReadFrameSize; v >= minMaxFrameSize && v <= maxFrameSize {
		return v
	}
	return defaultMaxReadFrameSize
}

func (s *Server) maxConcurrentStreams() uint32 {
	if v := s.MaxConcurrentStreams; v > 0 {
		return v
	}
	return defaultMaxStreams
}

// maxQueuedControlFrames is the maximum number of control frames like
// SETTINGS, PING and RST_STREAM that will be queued for writing before
// the connection is closed to prevent memory exhaustion attacks.
func (s *Server) maxQueuedControlFrames() int {
	// TODO: if anybody asks, add a Server field, and remember to define the
	// behavior of negative values.
	return maxQueuedControlFrames
}

type serverInternalState struct {
	mu          sync.Mutex
	activeConns map[*serverConn]struct{}
}

func (s *serverInternalState) registerConn(sc *serverConn) {
	if s == nil {
		return // if the Server was used without calling ConfigureServer
	}
	s.mu.Lock()
	s.activeConns[sc] = struct{}{}
	s.mu.Unlock()
}

func (s *serverInternalState) unregisterConn(sc *serverConn) {
	if s == nil {
		return // if the Server was used without calling ConfigureServer
	}
	s.mu.Lock()
	delete(s.activeConns, sc)
	s.mu.Unlock()
}

func (s *serverInternalState) startGracefulShutdown() {
	if s == nil {
		return // if the Server was used without calling ConfigureServer
	}
	s.mu.Lock()
	for sc := range s.activeConns {
		sc.startGracefulShutdown()
	}
	s.mu.Unlock()
}

// ConfigureServer adds HTTP/2 support to a net/http Server.
//
// The configuration conf may be nil.
//
// ConfigureServer must be called before s begins serving.
func ConfigureServer(s *http.Server, conf *Server) error {
	if s == nil {
		panic("nil *http.Server")
	}
	if conf == nil {
		conf = new(Server)
	}
	conf.state = &serverInternalState{activeConns: make(map[*serverConn]struct{})}
	if h1, h2 := s, conf; h2.IdleTimeout == 0 {
		if h1.IdleTimeout != 0 {
			h2.IdleTimeout = h1.IdleTimeout
		} else {
			h2.IdleTimeout = h1.ReadTimeout
		}
	}
	s.RegisterOnShutdown(conf.state.startGracefulShutdown)

	if s.TLSConfig == nil {
		s.TLSConfig = new(tls.Config)
	} else if s.TLSConfig.CipherSuites != nil {
		// If they already provided a CipherSuite list, return
		// an error if it has a bad order or is missing
		// ECDHE_RSA_WITH_AES_128_GCM_SHA256 or ECDHE_ECDSA_WITH_AES_128_GCM_SHA256.
		haveRequired := false
		sawBad := false
		for i, cs := range s.TLSConfig.CipherSuites {
			switch cs {
			case tls.TLS_ECDHE_RSA_WITH_AES_128_GCM_SHA256,
				// Alternative MTI cipher to not discourage ECDSA-only servers.
				// See http://golang.org/cl/30721 for further information.
				tls.TLS_ECDHE_ECDSA_WITH_AES_128_GCM_SHA256:
				haveRequired = true
			}
			if isBadCipher(cs) {
				sawBad = true
			} else if sawBad {
				return fmt.Errorf("http2: TLSConfig.CipherSuites index %d contains an HTTP/2-approved cipher suite (%#04x), but it comes after unapproved cipher suites. With this configuration, clients that don't support previous, approved cipher suites may be given an unapproved one and reject the connection.", i, cs)
			}
		}
		if !haveRequired {
			return fmt.Errorf("http2: TLSConfig.CipherSuites is missing an HTTP/2-required AES_128_GCM_SHA256 cipher.")
		}
	}

	// Note: not setting MinVersion to tls.VersionTLS12,
	// as we don't want to interfere with HTTP/1.1 traffic
	// on the user's server. We enforce TLS 1.2 later once
	// we accept a connection. Ideally this should be done
	// during next-proto selection, but using TLS <1.2 with
	// HTTP/2 is still the client's bug.

	s.TLSConfig.PreferServerCipherSuites = true

	haveNPN := false
	for _, p := range s.TLSConfig.NextProtos {
		if p == NextProtoTLS {
			haveNPN = true
			break
		}
	}
	if !haveNPN {
		s.TLSConfig.NextProtos = append(s.TLSConfig.NextProtos, NextProtoTLS)
	}

	if s.TLSNextProto == nil {
		s.TLSNextProto = map[string]func(*http.Server, *tls.Conn, http.Handler){}
	}
	protoHandler := func(hs *http.Server, c *tls.Conn, h http.Handler) {
		if testHookOnConn != nil {
			testHookOnConn()
		}
		// The TLSNextProto interface predates contexts, so
		// the net/http package passes down its per-connection
		// base context via an exported but unadvertised
		// method on the Handler. This is for internal
		// net/http<=>http2 use only.
		var ctx context.Context
		type baseContexter interface {
			BaseContext() context.Context
		}
		if bc, ok := h.(baseContexter); ok {
			ctx = bc.BaseContext()
		}
		conf.ServeConn(c, &ServeConnOpts{
			Context:    ctx,
			Handler:    h,
			BaseConfig: hs,
		})
	}
	s.TLSNextProto[NextProtoTLS] = protoHandler
	return nil
}

// ServeConnOpts are options for the Server.ServeConn method.
type ServeConnOpts struct {
	// Context is the base context to use.
	// If nil, context.Background is used.
	Context context.Context

	// BaseConfig optionally sets the base configuration
	// for values. If nil, defaults are used.
	BaseConfig *http.Server

	// Handler specifies which handler to use for processing
	// requests. If nil, BaseConfig.Handler is used. If BaseConfig
	// or BaseConfig.Handler is nil, http.DefaultServeMux is used.
	Handler http.Handler
}

func (o *ServeConnOpts) context() context.Context {
<<<<<<< HEAD
	if o.Context != nil {
=======
	if o != nil && o.Context != nil {
>>>>>>> 8c76fd62
		return o.Context
	}
	return context.Background()
}

func (o *ServeConnOpts) baseConfig() *http.Server {
	if o != nil && o.BaseConfig != nil {
		return o.BaseConfig
	}
	return new(http.Server)
}

func (o *ServeConnOpts) handler() http.Handler {
	if o != nil {
		if o.Handler != nil {
			return o.Handler
		}
		if o.BaseConfig != nil && o.BaseConfig.Handler != nil {
			return o.BaseConfig.Handler
		}
	}
	return http.DefaultServeMux
}

// ServeConn serves HTTP/2 requests on the provided connection and
// blocks until the connection is no longer readable.
//
// ServeConn starts speaking HTTP/2 assuming that c has not had any
// reads or writes. It writes its initial settings frame and expects
// to be able to read the preface and settings frame from the
// client. If c has a ConnectionState method like a *tls.Conn, the
// ConnectionState is used to verify the TLS ciphersuite and to set
// the Request.TLS field in Handlers.
//
// ServeConn does not support h2c by itself. Any h2c support must be
// implemented in terms of providing a suitably-behaving net.Conn.
//
// The opts parameter is optional. If nil, default values are used.
func (s *Server) ServeConn(c net.Conn, opts *ServeConnOpts) {
	baseCtx, cancel := serverConnBaseContext(c, opts)
	defer cancel()

	sc := &serverConn{
		srv:                         s,
		hs:                          opts.baseConfig(),
		conn:                        c,
		baseCtx:                     baseCtx,
		remoteAddrStr:               c.RemoteAddr().String(),
		bw:                          newBufferedWriter(c),
		handler:                     opts.handler(),
		streams:                     make(map[uint32]*stream),
		readFrameCh:                 make(chan readFrameResult),
		wantWriteFrameCh:            make(chan FrameWriteRequest, 8),
		serveMsgCh:                  make(chan interface{}, 8),
		wroteFrameCh:                make(chan frameWriteResult, 1), // buffered; one send in writeFrameAsync
		bodyReadCh:                  make(chan bodyReadMsg),         // buffering doesn't matter either way
		doneServing:                 make(chan struct{}),
		clientMaxStreams:            math.MaxUint32, // Section 6.5.2: "Initially, there is no limit to this value"
		advMaxStreams:               s.maxConcurrentStreams(),
		initialStreamSendWindowSize: initialWindowSize,
		maxFrameSize:                initialMaxFrameSize,
		headerTableSize:             initialHeaderTableSize,
		serveG:                      newGoroutineLock(),
		pushEnabled:                 true,
	}

	s.state.registerConn(sc)
	defer s.state.unregisterConn(sc)

	// The net/http package sets the write deadline from the
	// http.Server.WriteTimeout during the TLS handshake, but then
	// passes the connection off to us with the deadline already set.
	// Write deadlines are set per stream in serverConn.newStream.
	// Disarm the net.Conn write deadline here.
	if sc.hs.WriteTimeout != 0 {
		sc.conn.SetWriteDeadline(time.Time{})
	}

	if s.NewWriteScheduler != nil {
		sc.writeSched = s.NewWriteScheduler()
	} else {
		sc.writeSched = NewRandomWriteScheduler()
	}

	// These start at the RFC-specified defaults. If there is a higher
	// configured value for inflow, that will be updated when we send a
	// WINDOW_UPDATE shortly after sending SETTINGS.
	sc.flow.add(initialWindowSize)
	sc.inflow.add(initialWindowSize)
	sc.hpackEncoder = hpack.NewEncoder(&sc.headerWriteBuf)

	fr := NewFramer(sc.bw, c)
	fr.ReadMetaHeaders = hpack.NewDecoder(initialHeaderTableSize, nil)
	fr.MaxHeaderListSize = sc.maxHeaderListSize()
	fr.SetMaxReadFrameSize(s.maxReadFrameSize())
	sc.framer = fr

	if tc, ok := c.(connectionStater); ok {
		sc.tlsState = new(tls.ConnectionState)
		*sc.tlsState = tc.ConnectionState()
		// 9.2 Use of TLS Features
		// An implementation of HTTP/2 over TLS MUST use TLS
		// 1.2 or higher with the restrictions on feature set
		// and cipher suite described in this section. Due to
		// implementation limitations, it might not be
		// possible to fail TLS negotiation. An endpoint MUST
		// immediately terminate an HTTP/2 connection that
		// does not meet the TLS requirements described in
		// this section with a connection error (Section
		// 5.4.1) of type INADEQUATE_SECURITY.
		if sc.tlsState.Version < tls.VersionTLS12 {
			sc.rejectConn(ErrCodeInadequateSecurity, "TLS version too low")
			return
		}

		if sc.tlsState.ServerName == "" {
			// Client must use SNI, but we don't enforce that anymore,
			// since it was causing problems when connecting to bare IP
			// addresses during development.
			//
			// TODO: optionally enforce? Or enforce at the time we receive
			// a new request, and verify the ServerName matches the :authority?
			// But that precludes proxy situations, perhaps.
			//
			// So for now, do nothing here again.
		}

		if !s.PermitProhibitedCipherSuites && isBadCipher(sc.tlsState.CipherSuite) {
			// "Endpoints MAY choose to generate a connection error
			// (Section 5.4.1) of type INADEQUATE_SECURITY if one of
			// the prohibited cipher suites are negotiated."
			//
			// We choose that. In my opinion, the spec is weak
			// here. It also says both parties must support at least
			// TLS_ECDHE_RSA_WITH_AES_128_GCM_SHA256 so there's no
			// excuses here. If we really must, we could allow an
			// "AllowInsecureWeakCiphers" option on the server later.
			// Let's see how it plays out first.
			sc.rejectConn(ErrCodeInadequateSecurity, fmt.Sprintf("Prohibited TLS 1.2 Cipher Suite: %x", sc.tlsState.CipherSuite))
			return
		}
	}

	if hook := testHookGetServerConn; hook != nil {
		hook(sc)
	}
	sc.serve()
}

func serverConnBaseContext(c net.Conn, opts *ServeConnOpts) (ctx context.Context, cancel func()) {
	ctx, cancel = context.WithCancel(opts.context())
	ctx = context.WithValue(ctx, http.LocalAddrContextKey, c.LocalAddr())
	if hs := opts.baseConfig(); hs != nil {
		ctx = context.WithValue(ctx, http.ServerContextKey, hs)
	}
	return
}

func (sc *serverConn) rejectConn(err ErrCode, debug string) {
	sc.vlogf("http2: server rejecting conn: %v, %s", err, debug)
	// ignoring errors. hanging up anyway.
	sc.framer.WriteGoAway(0, err, []byte(debug))
	sc.bw.Flush()
	sc.conn.Close()
}

type serverConn struct {
	// Immutable:
	srv              *Server
	hs               *http.Server
	conn             net.Conn
	bw               *bufferedWriter // writing to conn
	handler          http.Handler
	baseCtx          context.Context
	framer           *Framer
	doneServing      chan struct{}          // closed when serverConn.serve ends
	readFrameCh      chan readFrameResult   // written by serverConn.readFrames
	wantWriteFrameCh chan FrameWriteRequest // from handlers -> serve
	wroteFrameCh     chan frameWriteResult  // from writeFrameAsync -> serve, tickles more frame writes
	bodyReadCh       chan bodyReadMsg       // from handlers -> serve
	serveMsgCh       chan interface{}       // misc messages & code to send to / run on the serve loop
	flow             flow                   // conn-wide (not stream-specific) outbound flow control
	inflow           flow                   // conn-wide inbound flow control
	tlsState         *tls.ConnectionState   // shared by all handlers, like net/http
	remoteAddrStr    string
	writeSched       WriteScheduler

	// Everything following is owned by the serve loop; use serveG.check():
	serveG                      goroutineLock // used to verify funcs are on serve()
	pushEnabled                 bool
	sawFirstSettings            bool // got the initial SETTINGS frame after the preface
	needToSendSettingsAck       bool
	unackedSettings             int    // how many SETTINGS have we sent without ACKs?
	queuedControlFrames         int    // control frames in the writeSched queue
	clientMaxStreams            uint32 // SETTINGS_MAX_CONCURRENT_STREAMS from client (our PUSH_PROMISE limit)
	advMaxStreams               uint32 // our SETTINGS_MAX_CONCURRENT_STREAMS advertised the client
	curClientStreams            uint32 // number of open streams initiated by the client
	curPushedStreams            uint32 // number of open streams initiated by server push
	maxClientStreamID           uint32 // max ever seen from client (odd), or 0 if there have been no client requests
	maxPushPromiseID            uint32 // ID of the last push promise (even), or 0 if there have been no pushes
	streams                     map[uint32]*stream
	initialStreamSendWindowSize int32
	maxFrameSize                int32
	headerTableSize             uint32
	peerMaxHeaderListSize       uint32            // zero means unknown (default)
	canonHeader                 map[string]string // http2-lower-case -> Go-Canonical-Case
	writingFrame                bool              // started writing a frame (on serve goroutine or separate)
	writingFrameAsync           bool              // started a frame on its own goroutine but haven't heard back on wroteFrameCh
	needsFrameFlush             bool              // last frame write wasn't a flush
	inGoAway                    bool              // we've started to or sent GOAWAY
	inFrameScheduleLoop         bool              // whether we're in the scheduleFrameWrite loop
	needToSendGoAway            bool              // we need to schedule a GOAWAY frame write
	goAwayCode                  ErrCode
	shutdownTimer               *time.Timer // nil until used
	idleTimer                   *time.Timer // nil if unused

	// Owned by the writeFrameAsync goroutine:
	headerWriteBuf bytes.Buffer
	hpackEncoder   *hpack.Encoder

	// Used by startGracefulShutdown.
	shutdownOnce sync.Once
}

func (sc *serverConn) maxHeaderListSize() uint32 {
	n := sc.hs.MaxHeaderBytes
	if n <= 0 {
		n = http.DefaultMaxHeaderBytes
	}
	// http2's count is in a slightly different unit and includes 32 bytes per pair.
	// So, take the net/http.Server value and pad it up a bit, assuming 10 headers.
	const perFieldOverhead = 32 // per http2 spec
	const typicalHeaders = 10   // conservative
	return uint32(n + typicalHeaders*perFieldOverhead)
}

func (sc *serverConn) curOpenStreams() uint32 {
	sc.serveG.check()
	return sc.curClientStreams + sc.curPushedStreams
}

// stream represents a stream. This is the minimal metadata needed by
// the serve goroutine. Most of the actual stream state is owned by
// the http.Handler's goroutine in the responseWriter. Because the
// responseWriter's responseWriterState is recycled at the end of a
// handler, this struct intentionally has no pointer to the
// *responseWriter{,State} itself, as the Handler ending nils out the
// responseWriter's state field.
type stream struct {
	// immutable:
	sc        *serverConn
	id        uint32
	body      *pipe       // non-nil if expecting DATA frames
	cw        closeWaiter // closed wait stream transitions to closed state
	ctx       context.Context
	cancelCtx func()

	// owned by serverConn's serve loop:
	bodyBytes        int64   // body bytes seen so far
	declBodyBytes    int64   // or -1 if undeclared
	flow             flow    // limits writing from Handler to client
	inflow           flow    // what the client is allowed to POST/etc to us
	parent           *stream // or nil
	numTrailerValues int64
	weight           uint8
	state            streamState
	resetQueued      bool        // RST_STREAM queued for write; set by sc.resetStream
	gotTrailerHeader bool        // HEADER frame for trailers was seen
	wroteHeaders     bool        // whether we wrote headers (not status 100)
	writeDeadline    *time.Timer // nil if unused

	trailer    http.Header // accumulated trailers
	reqTrailer http.Header // handler's Request.Trailer
}

func (sc *serverConn) Framer() *Framer  { return sc.framer }
func (sc *serverConn) CloseConn() error { return sc.conn.Close() }
func (sc *serverConn) Flush() error     { return sc.bw.Flush() }
func (sc *serverConn) HeaderEncoder() (*hpack.Encoder, *bytes.Buffer) {
	return sc.hpackEncoder, &sc.headerWriteBuf
}

func (sc *serverConn) state(streamID uint32) (streamState, *stream) {
	sc.serveG.check()
	// http://tools.ietf.org/html/rfc7540#section-5.1
	if st, ok := sc.streams[streamID]; ok {
		return st.state, st
	}
	// "The first use of a new stream identifier implicitly closes all
	// streams in the "idle" state that might have been initiated by
	// that peer with a lower-valued stream identifier. For example, if
	// a client sends a HEADERS frame on stream 7 without ever sending a
	// frame on stream 5, then stream 5 transitions to the "closed"
	// state when the first frame for stream 7 is sent or received."
	if streamID%2 == 1 {
		if streamID <= sc.maxClientStreamID {
			return stateClosed, nil
		}
	} else {
		if streamID <= sc.maxPushPromiseID {
			return stateClosed, nil
		}
	}
	return stateIdle, nil
}

// setConnState calls the net/http ConnState hook for this connection, if configured.
// Note that the net/http package does StateNew and StateClosed for us.
// There is currently no plan for StateHijacked or hijacking HTTP/2 connections.
func (sc *serverConn) setConnState(state http.ConnState) {
	if sc.hs.ConnState != nil {
		sc.hs.ConnState(sc.conn, state)
	}
}

func (sc *serverConn) vlogf(format string, args ...interface{}) {
	if VerboseLogs {
		sc.logf(format, args...)
	}
}

func (sc *serverConn) logf(format string, args ...interface{}) {
	if lg := sc.hs.ErrorLog; lg != nil {
		lg.Printf(format, args...)
	} else {
		log.Printf(format, args...)
	}
}

// errno returns v's underlying uintptr, else 0.
//
// TODO: remove this helper function once http2 can use build
// tags. See comment in isClosedConnError.
func errno(v error) uintptr {
	if rv := reflect.ValueOf(v); rv.Kind() == reflect.Uintptr {
		return uintptr(rv.Uint())
	}
	return 0
}

// isClosedConnError reports whether err is an error from use of a closed
// network connection.
func isClosedConnError(err error) bool {
	if err == nil {
		return false
	}

	// TODO: remove this string search and be more like the Windows
	// case below. That might involve modifying the standard library
	// to return better error types.
	str := err.Error()
	if strings.Contains(str, "use of closed network connection") {
		return true
	}

	// TODO(bradfitz): x/tools/cmd/bundle doesn't really support
	// build tags, so I can't make an http2_windows.go file with
	// Windows-specific stuff. Fix that and move this, once we
	// have a way to bundle this into std's net/http somehow.
	if runtime.GOOS == "windows" {
		if oe, ok := err.(*net.OpError); ok && oe.Op == "read" {
			if se, ok := oe.Err.(*os.SyscallError); ok && se.Syscall == "wsarecv" {
				const WSAECONNABORTED = 10053
				const WSAECONNRESET = 10054
				if n := errno(se.Err); n == WSAECONNRESET || n == WSAECONNABORTED {
					return true
				}
			}
		}
	}
	return false
}

func (sc *serverConn) condlogf(err error, format string, args ...interface{}) {
	if err == nil {
		return
	}
	if err == io.EOF || err == io.ErrUnexpectedEOF || isClosedConnError(err) || err == errPrefaceTimeout {
		// Boring, expected errors.
		sc.vlogf(format, args...)
	} else {
		sc.logf(format, args...)
	}
}

func (sc *serverConn) canonicalHeader(v string) string {
	sc.serveG.check()
	buildCommonHeaderMapsOnce()
	cv, ok := commonCanonHeader[v]
	if ok {
		return cv
	}
	cv, ok = sc.canonHeader[v]
	if ok {
		return cv
	}
	if sc.canonHeader == nil {
		sc.canonHeader = make(map[string]string)
	}
	cv = http.CanonicalHeaderKey(v)
	sc.canonHeader[v] = cv
	return cv
}

type readFrameResult struct {
	f   Frame // valid until readMore is called
	err error

	// readMore should be called once the consumer no longer needs or
	// retains f. After readMore, f is invalid and more frames can be
	// read.
	readMore func()
}

// readFrames is the loop that reads incoming frames.
// It takes care to only read one frame at a time, blocking until the
// consumer is done with the frame.
// It's run on its own goroutine.
func (sc *serverConn) readFrames() {
	gate := make(gate)
	gateDone := gate.Done
	for {
		f, err := sc.framer.ReadFrame()
		select {
		case sc.readFrameCh <- readFrameResult{f, err, gateDone}:
		case <-sc.doneServing:
			return
		}
		select {
		case <-gate:
		case <-sc.doneServing:
			return
		}
		if terminalReadFrameError(err) {
			return
		}
	}
}

// frameWriteResult is the message passed from writeFrameAsync to the serve goroutine.
type frameWriteResult struct {
	wr  FrameWriteRequest // what was written (or attempted)
	err error             // result of the writeFrame call
}

// writeFrameAsync runs in its own goroutine and writes a single frame
// and then reports when it's done.
// At most one goroutine can be running writeFrameAsync at a time per
// serverConn.
func (sc *serverConn) writeFrameAsync(wr FrameWriteRequest) {
	err := wr.write.writeFrame(sc)
	sc.wroteFrameCh <- frameWriteResult{wr, err}
}

func (sc *serverConn) closeAllStreamsOnConnClose() {
	sc.serveG.check()
	for _, st := range sc.streams {
		sc.closeStream(st, errClientDisconnected)
	}
}

func (sc *serverConn) stopShutdownTimer() {
	sc.serveG.check()
	if t := sc.shutdownTimer; t != nil {
		t.Stop()
	}
}

func (sc *serverConn) notePanic() {
	// Note: this is for serverConn.serve panicking, not http.Handler code.
	if testHookOnPanicMu != nil {
		testHookOnPanicMu.Lock()
		defer testHookOnPanicMu.Unlock()
	}
	if testHookOnPanic != nil {
		if e := recover(); e != nil {
			if testHookOnPanic(sc, e) {
				panic(e)
			}
		}
	}
}

func (sc *serverConn) serve() {
	sc.serveG.check()
	defer sc.notePanic()
	defer sc.conn.Close()
	defer sc.closeAllStreamsOnConnClose()
	defer sc.stopShutdownTimer()
	defer close(sc.doneServing) // unblocks handlers trying to send

	if VerboseLogs {
		sc.vlogf("http2: server connection from %v on %p", sc.conn.RemoteAddr(), sc.hs)
	}

	sc.writeFrame(FrameWriteRequest{
		write: writeSettings{
			{SettingMaxFrameSize, sc.srv.maxReadFrameSize()},
			{SettingMaxConcurrentStreams, sc.advMaxStreams},
			{SettingMaxHeaderListSize, sc.maxHeaderListSize()},
			{SettingInitialWindowSize, uint32(sc.srv.initialStreamRecvWindowSize())},
		},
	})
	sc.unackedSettings++

	// Each connection starts with intialWindowSize inflow tokens.
	// If a higher value is configured, we add more tokens.
	if diff := sc.srv.initialConnRecvWindowSize() - initialWindowSize; diff > 0 {
		sc.sendWindowUpdate(nil, int(diff))
	}

	if err := sc.readPreface(); err != nil {
		sc.condlogf(err, "http2: server: error reading preface from client %v: %v", sc.conn.RemoteAddr(), err)
		return
	}
	// Now that we've got the preface, get us out of the
	// "StateNew" state. We can't go directly to idle, though.
	// Active means we read some data and anticipate a request. We'll
	// do another Active when we get a HEADERS frame.
	sc.setConnState(http.StateActive)
	sc.setConnState(http.StateIdle)

	if sc.srv.IdleTimeout != 0 {
		sc.idleTimer = time.AfterFunc(sc.srv.IdleTimeout, sc.onIdleTimer)
		defer sc.idleTimer.Stop()
	}

	go sc.readFrames() // closed by defer sc.conn.Close above

	settingsTimer := time.AfterFunc(firstSettingsTimeout, sc.onSettingsTimer)
	defer settingsTimer.Stop()

	loopNum := 0
	for {
		loopNum++
		select {
		case wr := <-sc.wantWriteFrameCh:
			if se, ok := wr.write.(StreamError); ok {
				sc.resetStream(se)
				break
			}
			sc.writeFrame(wr)
		case res := <-sc.wroteFrameCh:
			sc.wroteFrame(res)
		case res := <-sc.readFrameCh:
			if !sc.processFrameFromReader(res) {
				return
			}
			res.readMore()
			if settingsTimer != nil {
				settingsTimer.Stop()
				settingsTimer = nil
			}
		case m := <-sc.bodyReadCh:
			sc.noteBodyRead(m.st, m.n)
		case msg := <-sc.serveMsgCh:
			switch v := msg.(type) {
			case func(int):
				v(loopNum) // for testing
			case *serverMessage:
				switch v {
				case settingsTimerMsg:
					sc.logf("timeout waiting for SETTINGS frames from %v", sc.conn.RemoteAddr())
					return
				case idleTimerMsg:
					sc.vlogf("connection is idle")
					sc.goAway(ErrCodeNo)
				case shutdownTimerMsg:
					sc.vlogf("GOAWAY close timer fired; closing conn from %v", sc.conn.RemoteAddr())
					return
				case gracefulShutdownMsg:
					sc.startGracefulShutdownInternal()
				default:
					panic("unknown timer")
				}
			case *startPushRequest:
				sc.startPush(v)
			default:
				panic(fmt.Sprintf("unexpected type %T", v))
			}
		}

		// If the peer is causing us to generate a lot of control frames,
		// but not reading them from us, assume they are trying to make us
		// run out of memory.
		if sc.queuedControlFrames > sc.srv.maxQueuedControlFrames() {
			sc.vlogf("http2: too many control frames in send queue, closing connection")
			return
		}

		// Start the shutdown timer after sending a GOAWAY. When sending GOAWAY
		// with no error code (graceful shutdown), don't start the timer until
		// all open streams have been completed.
		sentGoAway := sc.inGoAway && !sc.needToSendGoAway && !sc.writingFrame
		gracefulShutdownComplete := sc.goAwayCode == ErrCodeNo && sc.curOpenStreams() == 0
		if sentGoAway && sc.shutdownTimer == nil && (sc.goAwayCode != ErrCodeNo || gracefulShutdownComplete) {
			sc.shutDownIn(goAwayTimeout)
		}
	}
}

func (sc *serverConn) awaitGracefulShutdown(sharedCh <-chan struct{}, privateCh chan struct{}) {
	select {
	case <-sc.doneServing:
	case <-sharedCh:
		close(privateCh)
	}
}

type serverMessage int

// Message values sent to serveMsgCh.
var (
	settingsTimerMsg    = new(serverMessage)
	idleTimerMsg        = new(serverMessage)
	shutdownTimerMsg    = new(serverMessage)
	gracefulShutdownMsg = new(serverMessage)
)

func (sc *serverConn) onSettingsTimer() { sc.sendServeMsg(settingsTimerMsg) }
func (sc *serverConn) onIdleTimer()     { sc.sendServeMsg(idleTimerMsg) }
func (sc *serverConn) onShutdownTimer() { sc.sendServeMsg(shutdownTimerMsg) }

func (sc *serverConn) sendServeMsg(msg interface{}) {
	sc.serveG.checkNotOn() // NOT
	select {
	case sc.serveMsgCh <- msg:
	case <-sc.doneServing:
	}
}

var errPrefaceTimeout = errors.New("timeout waiting for client preface")

// readPreface reads the ClientPreface greeting from the peer or
// returns errPrefaceTimeout on timeout, or an error if the greeting
// is invalid.
func (sc *serverConn) readPreface() error {
	errc := make(chan error, 1)
	go func() {
		// Read the client preface
		buf := make([]byte, len(ClientPreface))
		if _, err := io.ReadFull(sc.conn, buf); err != nil {
			errc <- err
		} else if !bytes.Equal(buf, clientPreface) {
			errc <- fmt.Errorf("bogus greeting %q", buf)
		} else {
			errc <- nil
		}
	}()
	timer := time.NewTimer(prefaceTimeout) // TODO: configurable on *Server?
	defer timer.Stop()
	select {
	case <-timer.C:
		return errPrefaceTimeout
	case err := <-errc:
		if err == nil {
			if VerboseLogs {
				sc.vlogf("http2: server: client %v said hello", sc.conn.RemoteAddr())
			}
		}
		return err
	}
}

var errChanPool = sync.Pool{
	New: func() interface{} { return make(chan error, 1) },
}

var writeDataPool = sync.Pool{
	New: func() interface{} { return new(writeData) },
}

// writeDataFromHandler writes DATA response frames from a handler on
// the given stream.
func (sc *serverConn) writeDataFromHandler(stream *stream, data []byte, endStream bool) error {
	ch := errChanPool.Get().(chan error)
	writeArg := writeDataPool.Get().(*writeData)
	*writeArg = writeData{stream.id, data, endStream}
	err := sc.writeFrameFromHandler(FrameWriteRequest{
		write:  writeArg,
		stream: stream,
		done:   ch,
	})
	if err != nil {
		return err
	}
	var frameWriteDone bool // the frame write is done (successfully or not)
	select {
	case err = <-ch:
		frameWriteDone = true
	case <-sc.doneServing:
		return errClientDisconnected
	case <-stream.cw:
		// If both ch and stream.cw were ready (as might
		// happen on the final Write after an http.Handler
		// ends), prefer the write result. Otherwise this
		// might just be us successfully closing the stream.
		// The writeFrameAsync and serve goroutines guarantee
		// that the ch send will happen before the stream.cw
		// close.
		select {
		case err = <-ch:
			frameWriteDone = true
		default:
			return errStreamClosed
		}
	}
	errChanPool.Put(ch)
	if frameWriteDone {
		writeDataPool.Put(writeArg)
	}
	return err
}

// writeFrameFromHandler sends wr to sc.wantWriteFrameCh, but aborts
// if the connection has gone away.
//
// This must not be run from the serve goroutine itself, else it might
// deadlock writing to sc.wantWriteFrameCh (which is only mildly
// buffered and is read by serve itself). If you're on the serve
// goroutine, call writeFrame instead.
func (sc *serverConn) writeFrameFromHandler(wr FrameWriteRequest) error {
	sc.serveG.checkNotOn() // NOT
	select {
	case sc.wantWriteFrameCh <- wr:
		return nil
	case <-sc.doneServing:
		// Serve loop is gone.
		// Client has closed their connection to the server.
		return errClientDisconnected
	}
}

// writeFrame schedules a frame to write and sends it if there's nothing
// already being written.
//
// There is no pushback here (the serve goroutine never blocks). It's
// the http.Handlers that block, waiting for their previous frames to
// make it onto the wire
//
// If you're not on the serve goroutine, use writeFrameFromHandler instead.
func (sc *serverConn) writeFrame(wr FrameWriteRequest) {
	sc.serveG.check()

	// If true, wr will not be written and wr.done will not be signaled.
	var ignoreWrite bool

	// We are not allowed to write frames on closed streams. RFC 7540 Section
	// 5.1.1 says: "An endpoint MUST NOT send frames other than PRIORITY on
	// a closed stream." Our server never sends PRIORITY, so that exception
	// does not apply.
	//
	// The serverConn might close an open stream while the stream's handler
	// is still running. For example, the server might close a stream when it
	// receives bad data from the client. If this happens, the handler might
	// attempt to write a frame after the stream has been closed (since the
	// handler hasn't yet been notified of the close). In this case, we simply
	// ignore the frame. The handler will notice that the stream is closed when
	// it waits for the frame to be written.
	//
	// As an exception to this rule, we allow sending RST_STREAM after close.
	// This allows us to immediately reject new streams without tracking any
	// state for those streams (except for the queued RST_STREAM frame). This
	// may result in duplicate RST_STREAMs in some cases, but the client should
	// ignore those.
	if wr.StreamID() != 0 {
		_, isReset := wr.write.(StreamError)
		if state, _ := sc.state(wr.StreamID()); state == stateClosed && !isReset {
			ignoreWrite = true
		}
	}

	// Don't send a 100-continue response if we've already sent headers.
	// See golang.org/issue/14030.
	switch wr.write.(type) {
	case *writeResHeaders:
		wr.stream.wroteHeaders = true
	case write100ContinueHeadersFrame:
		if wr.stream.wroteHeaders {
			// We do not need to notify wr.done because this frame is
			// never written with wr.done != nil.
			if wr.done != nil {
				panic("wr.done != nil for write100ContinueHeadersFrame")
			}
			ignoreWrite = true
		}
	}

	if !ignoreWrite {
		if wr.isControl() {
			sc.queuedControlFrames++
			// For extra safety, detect wraparounds, which should not happen,
			// and pull the plug.
			if sc.queuedControlFrames < 0 {
				sc.conn.Close()
			}
		}
		sc.writeSched.Push(wr)
	}
	sc.scheduleFrameWrite()
}

// startFrameWrite starts a goroutine to write wr (in a separate
// goroutine since that might block on the network), and updates the
// serve goroutine's state about the world, updated from info in wr.
func (sc *serverConn) startFrameWrite(wr FrameWriteRequest) {
	sc.serveG.check()
	if sc.writingFrame {
		panic("internal error: can only be writing one frame at a time")
	}

	st := wr.stream
	if st != nil {
		switch st.state {
		case stateHalfClosedLocal:
			switch wr.write.(type) {
			case StreamError, handlerPanicRST, writeWindowUpdate:
				// RFC 7540 Section 5.1 allows sending RST_STREAM, PRIORITY, and WINDOW_UPDATE
				// in this state. (We never send PRIORITY from the server, so that is not checked.)
			default:
				panic(fmt.Sprintf("internal error: attempt to send frame on a half-closed-local stream: %v", wr))
			}
		case stateClosed:
			panic(fmt.Sprintf("internal error: attempt to send frame on a closed stream: %v", wr))
		}
	}
	if wpp, ok := wr.write.(*writePushPromise); ok {
		var err error
		wpp.promisedID, err = wpp.allocatePromisedID()
		if err != nil {
			sc.writingFrameAsync = false
			wr.replyToWriter(err)
			return
		}
	}

	sc.writingFrame = true
	sc.needsFrameFlush = true
	if wr.write.staysWithinBuffer(sc.bw.Available()) {
		sc.writingFrameAsync = false
		err := wr.write.writeFrame(sc)
		sc.wroteFrame(frameWriteResult{wr, err})
	} else {
		sc.writingFrameAsync = true
		go sc.writeFrameAsync(wr)
	}
}

// errHandlerPanicked is the error given to any callers blocked in a read from
// Request.Body when the main goroutine panics. Since most handlers read in the
// main ServeHTTP goroutine, this will show up rarely.
var errHandlerPanicked = errors.New("http2: handler panicked")

// wroteFrame is called on the serve goroutine with the result of
// whatever happened on writeFrameAsync.
func (sc *serverConn) wroteFrame(res frameWriteResult) {
	sc.serveG.check()
	if !sc.writingFrame {
		panic("internal error: expected to be already writing a frame")
	}
	sc.writingFrame = false
	sc.writingFrameAsync = false

	wr := res.wr

	if writeEndsStream(wr.write) {
		st := wr.stream
		if st == nil {
			panic("internal error: expecting non-nil stream")
		}
		switch st.state {
		case stateOpen:
			// Here we would go to stateHalfClosedLocal in
			// theory, but since our handler is done and
			// the net/http package provides no mechanism
			// for closing a ResponseWriter while still
			// reading data (see possible TODO at top of
			// this file), we go into closed state here
			// anyway, after telling the peer we're
			// hanging up on them. We'll transition to
			// stateClosed after the RST_STREAM frame is
			// written.
			st.state = stateHalfClosedLocal
			// Section 8.1: a server MAY request that the client abort
			// transmission of a request without error by sending a
			// RST_STREAM with an error code of NO_ERROR after sending
			// a complete response.
			sc.resetStream(streamError(st.id, ErrCodeNo))
		case stateHalfClosedRemote:
			sc.closeStream(st, errHandlerComplete)
		}
	} else {
		switch v := wr.write.(type) {
		case StreamError:
			// st may be unknown if the RST_STREAM was generated to reject bad input.
			if st, ok := sc.streams[v.StreamID]; ok {
				sc.closeStream(st, v)
			}
		case handlerPanicRST:
			sc.closeStream(wr.stream, errHandlerPanicked)
		}
	}

	// Reply (if requested) to unblock the ServeHTTP goroutine.
	wr.replyToWriter(res.err)

	sc.scheduleFrameWrite()
}

// scheduleFrameWrite tickles the frame writing scheduler.
//
// If a frame is already being written, nothing happens. This will be called again
// when the frame is done being written.
//
// If a frame isn't being written and we need to send one, the best frame
// to send is selected by writeSched.
//
// If a frame isn't being written and there's nothing else to send, we
// flush the write buffer.
func (sc *serverConn) scheduleFrameWrite() {
	sc.serveG.check()
	if sc.writingFrame || sc.inFrameScheduleLoop {
		return
	}
	sc.inFrameScheduleLoop = true
	for !sc.writingFrameAsync {
		if sc.needToSendGoAway {
			sc.needToSendGoAway = false
			sc.startFrameWrite(FrameWriteRequest{
				write: &writeGoAway{
					maxStreamID: sc.maxClientStreamID,
					code:        sc.goAwayCode,
				},
			})
			continue
		}
		if sc.needToSendSettingsAck {
			sc.needToSendSettingsAck = false
			sc.startFrameWrite(FrameWriteRequest{write: writeSettingsAck{}})
			continue
		}
		if !sc.inGoAway || sc.goAwayCode == ErrCodeNo {
			if wr, ok := sc.writeSched.Pop(); ok {
				if wr.isControl() {
					sc.queuedControlFrames--
				}
				sc.startFrameWrite(wr)
				continue
			}
		}
		if sc.needsFrameFlush {
			sc.startFrameWrite(FrameWriteRequest{write: flushFrameWriter{}})
			sc.needsFrameFlush = false // after startFrameWrite, since it sets this true
			continue
		}
		break
	}
	sc.inFrameScheduleLoop = false
}

// startGracefulShutdown gracefully shuts down a connection. This
// sends GOAWAY with ErrCodeNo to tell the client we're gracefully
// shutting down. The connection isn't closed until all current
// streams are done.
//
// startGracefulShutdown returns immediately; it does not wait until
// the connection has shut down.
func (sc *serverConn) startGracefulShutdown() {
	sc.serveG.checkNotOn() // NOT
	sc.shutdownOnce.Do(func() { sc.sendServeMsg(gracefulShutdownMsg) })
}

// After sending GOAWAY, the connection will close after goAwayTimeout.
// If we close the connection immediately after sending GOAWAY, there may
// be unsent data in our kernel receive buffer, which will cause the kernel
// to send a TCP RST on close() instead of a FIN. This RST will abort the
// connection immediately, whether or not the client had received the GOAWAY.
//
// Ideally we should delay for at least 1 RTT + epsilon so the client has
// a chance to read the GOAWAY and stop sending messages. Measuring RTT
// is hard, so we approximate with 1 second. See golang.org/issue/18701.
//
// This is a var so it can be shorter in tests, where all requests uses the
// loopback interface making the expected RTT very small.
//
// TODO: configurable?
var goAwayTimeout = 1 * time.Second

func (sc *serverConn) startGracefulShutdownInternal() {
	sc.goAway(ErrCodeNo)
}

func (sc *serverConn) goAway(code ErrCode) {
	sc.serveG.check()
	if sc.inGoAway {
		return
	}
	sc.inGoAway = true
	sc.needToSendGoAway = true
	sc.goAwayCode = code
	sc.scheduleFrameWrite()
}

func (sc *serverConn) shutDownIn(d time.Duration) {
	sc.serveG.check()
	sc.shutdownTimer = time.AfterFunc(d, sc.onShutdownTimer)
}

func (sc *serverConn) resetStream(se StreamError) {
	sc.serveG.check()
	sc.writeFrame(FrameWriteRequest{write: se})
	if st, ok := sc.streams[se.StreamID]; ok {
		st.resetQueued = true
	}
}

// processFrameFromReader processes the serve loop's read from readFrameCh from the
// frame-reading goroutine.
// processFrameFromReader returns whether the connection should be kept open.
func (sc *serverConn) processFrameFromReader(res readFrameResult) bool {
	sc.serveG.check()
	err := res.err
	if err != nil {
		if err == ErrFrameTooLarge {
			sc.goAway(ErrCodeFrameSize)
			return true // goAway will close the loop
		}
		clientGone := err == io.EOF || err == io.ErrUnexpectedEOF || isClosedConnError(err)
		if clientGone {
			// TODO: could we also get into this state if
			// the peer does a half close
			// (e.g. CloseWrite) because they're done
			// sending frames but they're still wanting
			// our open replies?  Investigate.
			// TODO: add CloseWrite to crypto/tls.Conn first
			// so we have a way to test this? I suppose
			// just for testing we could have a non-TLS mode.
			return false
		}
	} else {
		f := res.f
		if VerboseLogs {
			sc.vlogf("http2: server read frame %v", summarizeFrame(f))
		}
		err = sc.processFrame(f)
		if err == nil {
			return true
		}
	}

	switch ev := err.(type) {
	case StreamError:
		sc.resetStream(ev)
		return true
	case goAwayFlowError:
		sc.goAway(ErrCodeFlowControl)
		return true
	case ConnectionError:
		sc.logf("http2: server connection error from %v: %v", sc.conn.RemoteAddr(), ev)
		sc.goAway(ErrCode(ev))
		return true // goAway will handle shutdown
	default:
		if res.err != nil {
			sc.vlogf("http2: server closing client connection; error reading frame from client %s: %v", sc.conn.RemoteAddr(), err)
		} else {
			sc.logf("http2: server closing client connection: %v", err)
		}
		return false
	}
}

func (sc *serverConn) processFrame(f Frame) error {
	sc.serveG.check()

	// First frame received must be SETTINGS.
	if !sc.sawFirstSettings {
		if _, ok := f.(*SettingsFrame); !ok {
			return ConnectionError(ErrCodeProtocol)
		}
		sc.sawFirstSettings = true
	}

	switch f := f.(type) {
	case *SettingsFrame:
		return sc.processSettings(f)
	case *MetaHeadersFrame:
		return sc.processHeaders(f)
	case *WindowUpdateFrame:
		return sc.processWindowUpdate(f)
	case *PingFrame:
		return sc.processPing(f)
	case *DataFrame:
		return sc.processData(f)
	case *RSTStreamFrame:
		return sc.processResetStream(f)
	case *PriorityFrame:
		return sc.processPriority(f)
	case *GoAwayFrame:
		return sc.processGoAway(f)
	case *PushPromiseFrame:
		// A client cannot push. Thus, servers MUST treat the receipt of a PUSH_PROMISE
		// frame as a connection error (Section 5.4.1) of type PROTOCOL_ERROR.
		return ConnectionError(ErrCodeProtocol)
	default:
		sc.vlogf("http2: server ignoring frame: %v", f.Header())
		return nil
	}
}

func (sc *serverConn) processPing(f *PingFrame) error {
	sc.serveG.check()
	if f.IsAck() {
		// 6.7 PING: " An endpoint MUST NOT respond to PING frames
		// containing this flag."
		return nil
	}
	if f.StreamID != 0 {
		// "PING frames are not associated with any individual
		// stream. If a PING frame is received with a stream
		// identifier field value other than 0x0, the recipient MUST
		// respond with a connection error (Section 5.4.1) of type
		// PROTOCOL_ERROR."
		return ConnectionError(ErrCodeProtocol)
	}
	if sc.inGoAway && sc.goAwayCode != ErrCodeNo {
		return nil
	}
	sc.writeFrame(FrameWriteRequest{write: writePingAck{f}})
	return nil
}

func (sc *serverConn) processWindowUpdate(f *WindowUpdateFrame) error {
	sc.serveG.check()
	switch {
	case f.StreamID != 0: // stream-level flow control
		state, st := sc.state(f.StreamID)
		if state == stateIdle {
			// Section 5.1: "Receiving any frame other than HEADERS
			// or PRIORITY on a stream in this state MUST be
			// treated as a connection error (Section 5.4.1) of
			// type PROTOCOL_ERROR."
			return ConnectionError(ErrCodeProtocol)
		}
		if st == nil {
			// "WINDOW_UPDATE can be sent by a peer that has sent a
			// frame bearing the END_STREAM flag. This means that a
			// receiver could receive a WINDOW_UPDATE frame on a "half
			// closed (remote)" or "closed" stream. A receiver MUST
			// NOT treat this as an error, see Section 5.1."
			return nil
		}
		if !st.flow.add(int32(f.Increment)) {
			return streamError(f.StreamID, ErrCodeFlowControl)
		}
	default: // connection-level flow control
		if !sc.flow.add(int32(f.Increment)) {
			return goAwayFlowError{}
		}
	}
	sc.scheduleFrameWrite()
	return nil
}

func (sc *serverConn) processResetStream(f *RSTStreamFrame) error {
	sc.serveG.check()

	state, st := sc.state(f.StreamID)
	if state == stateIdle {
		// 6.4 "RST_STREAM frames MUST NOT be sent for a
		// stream in the "idle" state. If a RST_STREAM frame
		// identifying an idle stream is received, the
		// recipient MUST treat this as a connection error
		// (Section 5.4.1) of type PROTOCOL_ERROR.
		return ConnectionError(ErrCodeProtocol)
	}
	if st != nil {
		st.cancelCtx()
		sc.closeStream(st, streamError(f.StreamID, f.ErrCode))
	}
	return nil
}

func (sc *serverConn) closeStream(st *stream, err error) {
	sc.serveG.check()
	if st.state == stateIdle || st.state == stateClosed {
		panic(fmt.Sprintf("invariant; can't close stream in state %v", st.state))
	}
	st.state = stateClosed
	if st.writeDeadline != nil {
		st.writeDeadline.Stop()
	}
	if st.isPushed() {
		sc.curPushedStreams--
	} else {
		sc.curClientStreams--
	}
	delete(sc.streams, st.id)
	if len(sc.streams) == 0 {
		sc.setConnState(http.StateIdle)
		if sc.srv.IdleTimeout != 0 {
			sc.idleTimer.Reset(sc.srv.IdleTimeout)
		}
		if h1ServerKeepAlivesDisabled(sc.hs) {
			sc.startGracefulShutdownInternal()
		}
	}
	if p := st.body; p != nil {
		// Return any buffered unread bytes worth of conn-level flow control.
		// See golang.org/issue/16481
		sc.sendWindowUpdate(nil, p.Len())

		p.CloseWithError(err)
	}
	st.cw.Close() // signals Handler's CloseNotifier, unblocks writes, etc
	sc.writeSched.CloseStream(st.id)
}

func (sc *serverConn) processSettings(f *SettingsFrame) error {
	sc.serveG.check()
	if f.IsAck() {
		sc.unackedSettings--
		if sc.unackedSettings < 0 {
			// Why is the peer ACKing settings we never sent?
			// The spec doesn't mention this case, but
			// hang up on them anyway.
			return ConnectionError(ErrCodeProtocol)
		}
		return nil
	}
	if f.NumSettings() > 100 || f.HasDuplicates() {
		// This isn't actually in the spec, but hang up on
		// suspiciously large settings frames or those with
		// duplicate entries.
		return ConnectionError(ErrCodeProtocol)
	}
	if err := f.ForeachSetting(sc.processSetting); err != nil {
		return err
	}
	// TODO: judging by RFC 7540, Section 6.5.3 each SETTINGS frame should be
	// acknowledged individually, even if multiple are received before the ACK.
	sc.needToSendSettingsAck = true
	sc.scheduleFrameWrite()
	return nil
}

func (sc *serverConn) processSetting(s Setting) error {
	sc.serveG.check()
	if err := s.Valid(); err != nil {
		return err
	}
	if VerboseLogs {
		sc.vlogf("http2: server processing setting %v", s)
	}
	switch s.ID {
	case SettingHeaderTableSize:
		sc.headerTableSize = s.Val
		sc.hpackEncoder.SetMaxDynamicTableSize(s.Val)
	case SettingEnablePush:
		sc.pushEnabled = s.Val != 0
	case SettingMaxConcurrentStreams:
		sc.clientMaxStreams = s.Val
	case SettingInitialWindowSize:
		return sc.processSettingInitialWindowSize(s.Val)
	case SettingMaxFrameSize:
		sc.maxFrameSize = int32(s.Val) // the maximum valid s.Val is < 2^31
	case SettingMaxHeaderListSize:
		sc.peerMaxHeaderListSize = s.Val
	default:
		// Unknown setting: "An endpoint that receives a SETTINGS
		// frame with any unknown or unsupported identifier MUST
		// ignore that setting."
		if VerboseLogs {
			sc.vlogf("http2: server ignoring unknown setting %v", s)
		}
	}
	return nil
}

func (sc *serverConn) processSettingInitialWindowSize(val uint32) error {
	sc.serveG.check()
	// Note: val already validated to be within range by
	// processSetting's Valid call.

	// "A SETTINGS frame can alter the initial flow control window
	// size for all current streams. When the value of
	// SETTINGS_INITIAL_WINDOW_SIZE changes, a receiver MUST
	// adjust the size of all stream flow control windows that it
	// maintains by the difference between the new value and the
	// old value."
	old := sc.initialStreamSendWindowSize
	sc.initialStreamSendWindowSize = int32(val)
	growth := int32(val) - old // may be negative
	for _, st := range sc.streams {
		if !st.flow.add(growth) {
			// 6.9.2 Initial Flow Control Window Size
			// "An endpoint MUST treat a change to
			// SETTINGS_INITIAL_WINDOW_SIZE that causes any flow
			// control window to exceed the maximum size as a
			// connection error (Section 5.4.1) of type
			// FLOW_CONTROL_ERROR."
			return ConnectionError(ErrCodeFlowControl)
		}
	}
	return nil
}

func (sc *serverConn) processData(f *DataFrame) error {
	sc.serveG.check()
	if sc.inGoAway && sc.goAwayCode != ErrCodeNo {
		return nil
	}
	data := f.Data()

	// "If a DATA frame is received whose stream is not in "open"
	// or "half closed (local)" state, the recipient MUST respond
	// with a stream error (Section 5.4.2) of type STREAM_CLOSED."
	id := f.Header().StreamID
	state, st := sc.state(id)
	if id == 0 || state == stateIdle {
		// Section 5.1: "Receiving any frame other than HEADERS
		// or PRIORITY on a stream in this state MUST be
		// treated as a connection error (Section 5.4.1) of
		// type PROTOCOL_ERROR."
		return ConnectionError(ErrCodeProtocol)
	}
	if st == nil || state != stateOpen || st.gotTrailerHeader || st.resetQueued {
		// This includes sending a RST_STREAM if the stream is
		// in stateHalfClosedLocal (which currently means that
		// the http.Handler returned, so it's done reading &
		// done writing). Try to stop the client from sending
		// more DATA.

		// But still enforce their connection-level flow control,
		// and return any flow control bytes since we're not going
		// to consume them.
		if sc.inflow.available() < int32(f.Length) {
			return streamError(id, ErrCodeFlowControl)
		}
		// Deduct the flow control from inflow, since we're
		// going to immediately add it back in
		// sendWindowUpdate, which also schedules sending the
		// frames.
		sc.inflow.take(int32(f.Length))
		sc.sendWindowUpdate(nil, int(f.Length)) // conn-level

		if st != nil && st.resetQueued {
			// Already have a stream error in flight. Don't send another.
			return nil
		}
		return streamError(id, ErrCodeStreamClosed)
	}
	if st.body == nil {
		panic("internal error: should have a body in this state")
	}

	// Sender sending more than they'd declared?
	if st.declBodyBytes != -1 && st.bodyBytes+int64(len(data)) > st.declBodyBytes {
		st.body.CloseWithError(fmt.Errorf("sender tried to send more than declared Content-Length of %d bytes", st.declBodyBytes))
		// RFC 7540, sec 8.1.2.6: A request or response is also malformed if the
		// value of a content-length header field does not equal the sum of the
		// DATA frame payload lengths that form the body.
		return streamError(id, ErrCodeProtocol)
	}
	if f.Length > 0 {
		// Check whether the client has flow control quota.
		if st.inflow.available() < int32(f.Length) {
			return streamError(id, ErrCodeFlowControl)
		}
		st.inflow.take(int32(f.Length))

		if len(data) > 0 {
			wrote, err := st.body.Write(data)
			if err != nil {
				return streamError(id, ErrCodeStreamClosed)
			}
			if wrote != len(data) {
				panic("internal error: bad Writer")
			}
			st.bodyBytes += int64(len(data))
		}

		// Return any padded flow control now, since we won't
		// refund it later on body reads.
		if pad := int32(f.Length) - int32(len(data)); pad > 0 {
			sc.sendWindowUpdate32(nil, pad)
			sc.sendWindowUpdate32(st, pad)
		}
	}
	if f.StreamEnded() {
		st.endStream()
	}
	return nil
}

func (sc *serverConn) processGoAway(f *GoAwayFrame) error {
	sc.serveG.check()
	if f.ErrCode != ErrCodeNo {
		sc.logf("http2: received GOAWAY %+v, starting graceful shutdown", f)
	} else {
		sc.vlogf("http2: received GOAWAY %+v, starting graceful shutdown", f)
	}
	sc.startGracefulShutdownInternal()
	// http://tools.ietf.org/html/rfc7540#section-6.8
	// We should not create any new streams, which means we should disable push.
	sc.pushEnabled = false
	return nil
}

// isPushed reports whether the stream is server-initiated.
func (st *stream) isPushed() bool {
	return st.id%2 == 0
}

// endStream closes a Request.Body's pipe. It is called when a DATA
// frame says a request body is over (or after trailers).
func (st *stream) endStream() {
	sc := st.sc
	sc.serveG.check()

	if st.declBodyBytes != -1 && st.declBodyBytes != st.bodyBytes {
		st.body.CloseWithError(fmt.Errorf("request declared a Content-Length of %d but only wrote %d bytes",
			st.declBodyBytes, st.bodyBytes))
	} else {
		st.body.closeWithErrorAndCode(io.EOF, st.copyTrailersToHandlerRequest)
		st.body.CloseWithError(io.EOF)
	}
	st.state = stateHalfClosedRemote
}

// copyTrailersToHandlerRequest is run in the Handler's goroutine in
// its Request.Body.Read just before it gets io.EOF.
func (st *stream) copyTrailersToHandlerRequest() {
	for k, vv := range st.trailer {
		if _, ok := st.reqTrailer[k]; ok {
			// Only copy it over it was pre-declared.
			st.reqTrailer[k] = vv
		}
	}
}

// onWriteTimeout is run on its own goroutine (from time.AfterFunc)
// when the stream's WriteTimeout has fired.
func (st *stream) onWriteTimeout() {
	st.sc.writeFrameFromHandler(FrameWriteRequest{write: streamError(st.id, ErrCodeInternal)})
}

func (sc *serverConn) processHeaders(f *MetaHeadersFrame) error {
	sc.serveG.check()
	id := f.StreamID
	if sc.inGoAway {
		// Ignore.
		return nil
	}
	// http://tools.ietf.org/html/rfc7540#section-5.1.1
	// Streams initiated by a client MUST use odd-numbered stream
	// identifiers. [...] An endpoint that receives an unexpected
	// stream identifier MUST respond with a connection error
	// (Section 5.4.1) of type PROTOCOL_ERROR.
	if id%2 != 1 {
		return ConnectionError(ErrCodeProtocol)
	}
	// A HEADERS frame can be used to create a new stream or
	// send a trailer for an open one. If we already have a stream
	// open, let it process its own HEADERS frame (trailers at this
	// point, if it's valid).
	if st := sc.streams[f.StreamID]; st != nil {
		if st.resetQueued {
			// We're sending RST_STREAM to close the stream, so don't bother
			// processing this frame.
			return nil
		}
		// RFC 7540, sec 5.1: If an endpoint receives additional frames, other than
		// WINDOW_UPDATE, PRIORITY, or RST_STREAM, for a stream that is in
		// this state, it MUST respond with a stream error (Section 5.4.2) of
		// type STREAM_CLOSED.
		if st.state == stateHalfClosedRemote {
			return streamError(id, ErrCodeStreamClosed)
		}
		return st.processTrailerHeaders(f)
	}

	// [...] The identifier of a newly established stream MUST be
	// numerically greater than all streams that the initiating
	// endpoint has opened or reserved. [...]  An endpoint that
	// receives an unexpected stream identifier MUST respond with
	// a connection error (Section 5.4.1) of type PROTOCOL_ERROR.
	if id <= sc.maxClientStreamID {
		return ConnectionError(ErrCodeProtocol)
	}
	sc.maxClientStreamID = id

	if sc.idleTimer != nil {
		sc.idleTimer.Stop()
	}

	// http://tools.ietf.org/html/rfc7540#section-5.1.2
	// [...] Endpoints MUST NOT exceed the limit set by their peer. An
	// endpoint that receives a HEADERS frame that causes their
	// advertised concurrent stream limit to be exceeded MUST treat
	// this as a stream error (Section 5.4.2) of type PROTOCOL_ERROR
	// or REFUSED_STREAM.
	if sc.curClientStreams+1 > sc.advMaxStreams {
		if sc.unackedSettings == 0 {
			// They should know better.
			return streamError(id, ErrCodeProtocol)
		}
		// Assume it's a network race, where they just haven't
		// received our last SETTINGS update. But actually
		// this can't happen yet, because we don't yet provide
		// a way for users to adjust server parameters at
		// runtime.
		return streamError(id, ErrCodeRefusedStream)
	}

	initialState := stateOpen
	if f.StreamEnded() {
		initialState = stateHalfClosedRemote
	}
	st := sc.newStream(id, 0, initialState)

	if f.HasPriority() {
		if err := checkPriority(f.StreamID, f.Priority); err != nil {
			return err
		}
		sc.writeSched.AdjustStream(st.id, f.Priority)
	}

	rw, req, err := sc.newWriterAndRequest(st, f)
	if err != nil {
		return err
	}
	st.reqTrailer = req.Trailer
	if st.reqTrailer != nil {
		st.trailer = make(http.Header)
	}
	st.body = req.Body.(*requestBody).pipe // may be nil
	st.declBodyBytes = req.ContentLength

	handler := sc.handler.ServeHTTP
	if f.Truncated {
		// Their header list was too long. Send a 431 error.
		handler = handleHeaderListTooLong
	} else if err := checkValidHTTP2RequestHeaders(req.Header); err != nil {
		handler = new400Handler(err)
	}

	// The net/http package sets the read deadline from the
	// http.Server.ReadTimeout during the TLS handshake, but then
	// passes the connection off to us with the deadline already
	// set. Disarm it here after the request headers are read,
	// similar to how the http1 server works. Here it's
	// technically more like the http1 Server's ReadHeaderTimeout
	// (in Go 1.8), though. That's a more sane option anyway.
	if sc.hs.ReadTimeout != 0 {
		sc.conn.SetReadDeadline(time.Time{})
	}

	go sc.runHandler(rw, req, handler)
	return nil
}

func (st *stream) processTrailerHeaders(f *MetaHeadersFrame) error {
	sc := st.sc
	sc.serveG.check()
	if st.gotTrailerHeader {
		return ConnectionError(ErrCodeProtocol)
	}
	st.gotTrailerHeader = true
	if !f.StreamEnded() {
		return streamError(st.id, ErrCodeProtocol)
	}

	if len(f.PseudoFields()) > 0 {
		return streamError(st.id, ErrCodeProtocol)
	}
	if st.trailer != nil {
		for _, hf := range f.RegularFields() {
			key := sc.canonicalHeader(hf.Name)
			if !httpguts.ValidTrailerHeader(key) {
				// TODO: send more details to the peer somehow. But http2 has
				// no way to send debug data at a stream level. Discuss with
				// HTTP folk.
				return streamError(st.id, ErrCodeProtocol)
			}
			st.trailer[key] = append(st.trailer[key], hf.Value)
		}
	}
	st.endStream()
	return nil
}

func checkPriority(streamID uint32, p PriorityParam) error {
	if streamID == p.StreamDep {
		// Section 5.3.1: "A stream cannot depend on itself. An endpoint MUST treat
		// this as a stream error (Section 5.4.2) of type PROTOCOL_ERROR."
		// Section 5.3.3 says that a stream can depend on one of its dependencies,
		// so it's only self-dependencies that are forbidden.
		return streamError(streamID, ErrCodeProtocol)
	}
	return nil
}

func (sc *serverConn) processPriority(f *PriorityFrame) error {
	if sc.inGoAway {
		return nil
	}
	if err := checkPriority(f.StreamID, f.PriorityParam); err != nil {
		return err
	}
	sc.writeSched.AdjustStream(f.StreamID, f.PriorityParam)
	return nil
}

func (sc *serverConn) newStream(id, pusherID uint32, state streamState) *stream {
	sc.serveG.check()
	if id == 0 {
		panic("internal error: cannot create stream with id 0")
	}

	ctx, cancelCtx := context.WithCancel(sc.baseCtx)
	st := &stream{
		sc:        sc,
		id:        id,
		state:     state,
		ctx:       ctx,
		cancelCtx: cancelCtx,
	}
	st.cw.Init()
	st.flow.conn = &sc.flow // link to conn-level counter
	st.flow.add(sc.initialStreamSendWindowSize)
	st.inflow.conn = &sc.inflow // link to conn-level counter
	st.inflow.add(sc.srv.initialStreamRecvWindowSize())
	if sc.hs.WriteTimeout != 0 {
		st.writeDeadline = time.AfterFunc(sc.hs.WriteTimeout, st.onWriteTimeout)
	}

	sc.streams[id] = st
	sc.writeSched.OpenStream(st.id, OpenStreamOptions{PusherID: pusherID})
	if st.isPushed() {
		sc.curPushedStreams++
	} else {
		sc.curClientStreams++
	}
	if sc.curOpenStreams() == 1 {
		sc.setConnState(http.StateActive)
	}

	return st
}

func (sc *serverConn) newWriterAndRequest(st *stream, f *MetaHeadersFrame) (*responseWriter, *http.Request, error) {
	sc.serveG.check()

	rp := requestParam{
		method:    f.PseudoValue("method"),
		scheme:    f.PseudoValue("scheme"),
		authority: f.PseudoValue("authority"),
		path:      f.PseudoValue("path"),
	}

	isConnect := rp.method == "CONNECT"
	if isConnect {
		if rp.path != "" || rp.scheme != "" || rp.authority == "" {
			return nil, nil, streamError(f.StreamID, ErrCodeProtocol)
		}
	} else if rp.method == "" || rp.path == "" || (rp.scheme != "https" && rp.scheme != "http") {
		// See 8.1.2.6 Malformed Requests and Responses:
		//
		// Malformed requests or responses that are detected
		// MUST be treated as a stream error (Section 5.4.2)
		// of type PROTOCOL_ERROR."
		//
		// 8.1.2.3 Request Pseudo-Header Fields
		// "All HTTP/2 requests MUST include exactly one valid
		// value for the :method, :scheme, and :path
		// pseudo-header fields"
		return nil, nil, streamError(f.StreamID, ErrCodeProtocol)
	}

	bodyOpen := !f.StreamEnded()
	if rp.method == "HEAD" && bodyOpen {
		// HEAD requests can't have bodies
		return nil, nil, streamError(f.StreamID, ErrCodeProtocol)
	}

	rp.header = make(http.Header)
	for _, hf := range f.RegularFields() {
		rp.header.Add(sc.canonicalHeader(hf.Name), hf.Value)
	}
	if rp.authority == "" {
		rp.authority = rp.header.Get("Host")
	}

	rw, req, err := sc.newWriterAndRequestNoBody(st, rp)
	if err != nil {
		return nil, nil, err
	}
	if bodyOpen {
		if vv, ok := rp.header["Content-Length"]; ok {
			req.ContentLength, _ = strconv.ParseInt(vv[0], 10, 64)
		} else {
			req.ContentLength = -1
		}
		req.Body.(*requestBody).pipe = &pipe{
			b: &dataBuffer{expected: req.ContentLength},
		}
	}
	return rw, req, nil
}

type requestParam struct {
	method                  string
	scheme, authority, path string
	header                  http.Header
}

func (sc *serverConn) newWriterAndRequestNoBody(st *stream, rp requestParam) (*responseWriter, *http.Request, error) {
	sc.serveG.check()

	var tlsState *tls.ConnectionState // nil if not scheme https
	if rp.scheme == "https" {
		tlsState = sc.tlsState
	}

	needsContinue := rp.header.Get("Expect") == "100-continue"
	if needsContinue {
		rp.header.Del("Expect")
	}
	// Merge Cookie headers into one "; "-delimited value.
	if cookies := rp.header["Cookie"]; len(cookies) > 1 {
		rp.header.Set("Cookie", strings.Join(cookies, "; "))
	}

	// Setup Trailers
	var trailer http.Header
	for _, v := range rp.header["Trailer"] {
		for _, key := range strings.Split(v, ",") {
			key = http.CanonicalHeaderKey(strings.TrimSpace(key))
			switch key {
			case "Transfer-Encoding", "Trailer", "Content-Length":
				// Bogus. (copy of http1 rules)
				// Ignore.
			default:
				if trailer == nil {
					trailer = make(http.Header)
				}
				trailer[key] = nil
			}
		}
	}
	delete(rp.header, "Trailer")

	var url_ *url.URL
	var requestURI string
	if rp.method == "CONNECT" {
		url_ = &url.URL{Host: rp.authority}
		requestURI = rp.authority // mimic HTTP/1 server behavior
	} else {
		var err error
		url_, err = url.ParseRequestURI(rp.path)
		if err != nil {
			return nil, nil, streamError(st.id, ErrCodeProtocol)
		}
		requestURI = rp.path
	}

	body := &requestBody{
		conn:          sc,
		stream:        st,
		needsContinue: needsContinue,
	}
	req := &http.Request{
		Method:     rp.method,
		URL:        url_,
		RemoteAddr: sc.remoteAddrStr,
		Header:     rp.header,
		RequestURI: requestURI,
		Proto:      "HTTP/2.0",
		ProtoMajor: 2,
		ProtoMinor: 0,
		TLS:        tlsState,
		Host:       rp.authority,
		Body:       body,
		Trailer:    trailer,
	}
	req = req.WithContext(st.ctx)

	rws := responseWriterStatePool.Get().(*responseWriterState)
	bwSave := rws.bw
	*rws = responseWriterState{} // zero all the fields
	rws.conn = sc
	rws.bw = bwSave
	rws.bw.Reset(chunkWriter{rws})
	rws.stream = st
	rws.req = req
	rws.body = body

	rw := &responseWriter{rws: rws}
	return rw, req, nil
}

// Run on its own goroutine.
func (sc *serverConn) runHandler(rw *responseWriter, req *http.Request, handler func(http.ResponseWriter, *http.Request)) {
	didPanic := true
	defer func() {
		rw.rws.stream.cancelCtx()
		if didPanic {
			e := recover()
			sc.writeFrameFromHandler(FrameWriteRequest{
				write:  handlerPanicRST{rw.rws.stream.id},
				stream: rw.rws.stream,
			})
			// Same as net/http:
			if e != nil && e != http.ErrAbortHandler {
				const size = 64 << 10
				buf := make([]byte, size)
				buf = buf[:runtime.Stack(buf, false)]
				sc.logf("http2: panic serving %v: %v\n%s", sc.conn.RemoteAddr(), e, buf)
			}
			return
		}
		rw.handlerDone()
	}()
	handler(rw, req)
	didPanic = false
}

func handleHeaderListTooLong(w http.ResponseWriter, r *http.Request) {
	// 10.5.1 Limits on Header Block Size:
	// .. "A server that receives a larger header block than it is
	// willing to handle can send an HTTP 431 (Request Header Fields Too
	// Large) status code"
	const statusRequestHeaderFieldsTooLarge = 431 // only in Go 1.6+
	w.WriteHeader(statusRequestHeaderFieldsTooLarge)
	io.WriteString(w, "<h1>HTTP Error 431</h1><p>Request Header Field(s) Too Large</p>")
}

// called from handler goroutines.
// h may be nil.
func (sc *serverConn) writeHeaders(st *stream, headerData *writeResHeaders) error {
	sc.serveG.checkNotOn() // NOT on
	var errc chan error
	if headerData.h != nil {
		// If there's a header map (which we don't own), so we have to block on
		// waiting for this frame to be written, so an http.Flush mid-handler
		// writes out the correct value of keys, before a handler later potentially
		// mutates it.
		errc = errChanPool.Get().(chan error)
	}
	if err := sc.writeFrameFromHandler(FrameWriteRequest{
		write:  headerData,
		stream: st,
		done:   errc,
	}); err != nil {
		return err
	}
	if errc != nil {
		select {
		case err := <-errc:
			errChanPool.Put(errc)
			return err
		case <-sc.doneServing:
			return errClientDisconnected
		case <-st.cw:
			return errStreamClosed
		}
	}
	return nil
}

// called from handler goroutines.
func (sc *serverConn) write100ContinueHeaders(st *stream) {
	sc.writeFrameFromHandler(FrameWriteRequest{
		write:  write100ContinueHeadersFrame{st.id},
		stream: st,
	})
}

// A bodyReadMsg tells the server loop that the http.Handler read n
// bytes of the DATA from the client on the given stream.
type bodyReadMsg struct {
	st *stream
	n  int
}

// called from handler goroutines.
// Notes that the handler for the given stream ID read n bytes of its body
// and schedules flow control tokens to be sent.
func (sc *serverConn) noteBodyReadFromHandler(st *stream, n int, err error) {
	sc.serveG.checkNotOn() // NOT on
	if n > 0 {
		select {
		case sc.bodyReadCh <- bodyReadMsg{st, n}:
		case <-sc.doneServing:
		}
	}
}

func (sc *serverConn) noteBodyRead(st *stream, n int) {
	sc.serveG.check()
	sc.sendWindowUpdate(nil, n) // conn-level
	if st.state != stateHalfClosedRemote && st.state != stateClosed {
		// Don't send this WINDOW_UPDATE if the stream is closed
		// remotely.
		sc.sendWindowUpdate(st, n)
	}
}

// st may be nil for conn-level
func (sc *serverConn) sendWindowUpdate(st *stream, n int) {
	sc.serveG.check()
	// "The legal range for the increment to the flow control
	// window is 1 to 2^31-1 (2,147,483,647) octets."
	// A Go Read call on 64-bit machines could in theory read
	// a larger Read than this. Very unlikely, but we handle it here
	// rather than elsewhere for now.
	const maxUint31 = 1<<31 - 1
	for n >= maxUint31 {
		sc.sendWindowUpdate32(st, maxUint31)
		n -= maxUint31
	}
	sc.sendWindowUpdate32(st, int32(n))
}

// st may be nil for conn-level
func (sc *serverConn) sendWindowUpdate32(st *stream, n int32) {
	sc.serveG.check()
	if n == 0 {
		return
	}
	if n < 0 {
		panic("negative update")
	}
	var streamID uint32
	if st != nil {
		streamID = st.id
	}
	sc.writeFrame(FrameWriteRequest{
		write:  writeWindowUpdate{streamID: streamID, n: uint32(n)},
		stream: st,
	})
	var ok bool
	if st == nil {
		ok = sc.inflow.add(n)
	} else {
		ok = st.inflow.add(n)
	}
	if !ok {
		panic("internal error; sent too many window updates without decrements?")
	}
}

// requestBody is the Handler's Request.Body type.
// Read and Close may be called concurrently.
type requestBody struct {
	stream        *stream
	conn          *serverConn
	closed        bool  // for use by Close only
	sawEOF        bool  // for use by Read only
	pipe          *pipe // non-nil if we have a HTTP entity message body
	needsContinue bool  // need to send a 100-continue
}

func (b *requestBody) Close() error {
	if b.pipe != nil && !b.closed {
		b.pipe.BreakWithError(errClosedBody)
	}
	b.closed = true
	return nil
}

func (b *requestBody) Read(p []byte) (n int, err error) {
	if b.needsContinue {
		b.needsContinue = false
		b.conn.write100ContinueHeaders(b.stream)
	}
	if b.pipe == nil || b.sawEOF {
		return 0, io.EOF
	}
	n, err = b.pipe.Read(p)
	if err == io.EOF {
		b.sawEOF = true
	}
	if b.conn == nil && inTests {
		return
	}
	b.conn.noteBodyReadFromHandler(b.stream, n, err)
	return
}

// responseWriter is the http.ResponseWriter implementation. It's
// intentionally small (1 pointer wide) to minimize garbage. The
// responseWriterState pointer inside is zeroed at the end of a
// request (in handlerDone) and calls on the responseWriter thereafter
// simply crash (caller's mistake), but the much larger responseWriterState
// and buffers are reused between multiple requests.
type responseWriter struct {
	rws *responseWriterState
}

// Optional http.ResponseWriter interfaces implemented.
var (
	_ http.CloseNotifier = (*responseWriter)(nil)
	_ http.Flusher       = (*responseWriter)(nil)
	_ stringWriter       = (*responseWriter)(nil)
)

type responseWriterState struct {
	// immutable within a request:
	stream *stream
	req    *http.Request
	body   *requestBody // to close at end of request, if DATA frames didn't
	conn   *serverConn

	// TODO: adjust buffer writing sizes based on server config, frame size updates from peer, etc
	bw *bufio.Writer // writing to a chunkWriter{this *responseWriterState}

	// mutated by http.Handler goroutine:
	handlerHeader http.Header // nil until called
	snapHeader    http.Header // snapshot of handlerHeader at WriteHeader time
	trailers      []string    // set in writeChunk
	status        int         // status code passed to WriteHeader
	wroteHeader   bool        // WriteHeader called (explicitly or implicitly). Not necessarily sent to user yet.
	sentHeader    bool        // have we sent the header frame?
	handlerDone   bool        // handler has finished
	dirty         bool        // a Write failed; don't reuse this responseWriterState

	sentContentLen int64 // non-zero if handler set a Content-Length header
	wroteBytes     int64

	closeNotifierMu sync.Mutex // guards closeNotifierCh
	closeNotifierCh chan bool  // nil until first used
}

type chunkWriter struct{ rws *responseWriterState }

func (cw chunkWriter) Write(p []byte) (n int, err error) { return cw.rws.writeChunk(p) }

func (rws *responseWriterState) hasTrailers() bool { return len(rws.trailers) > 0 }

func (rws *responseWriterState) hasNonemptyTrailers() bool {
	for _, trailer := range rws.trailers {
		if _, ok := rws.handlerHeader[trailer]; ok {
			return true
		}
	}
	return false
}

// declareTrailer is called for each Trailer header when the
// response header is written. It notes that a header will need to be
// written in the trailers at the end of the response.
func (rws *responseWriterState) declareTrailer(k string) {
	k = http.CanonicalHeaderKey(k)
	if !httpguts.ValidTrailerHeader(k) {
		// Forbidden by RFC 7230, section 4.1.2.
		rws.conn.logf("ignoring invalid trailer %q", k)
		return
	}
	if !strSliceContains(rws.trailers, k) {
		rws.trailers = append(rws.trailers, k)
	}
}

// writeChunk writes chunks from the bufio.Writer. But because
// bufio.Writer may bypass its chunking, sometimes p may be
// arbitrarily large.
//
// writeChunk is also responsible (on the first chunk) for sending the
// HEADER response.
func (rws *responseWriterState) writeChunk(p []byte) (n int, err error) {
	if !rws.wroteHeader {
		rws.writeHeader(200)
	}

	isHeadResp := rws.req.Method == "HEAD"
	if !rws.sentHeader {
		rws.sentHeader = true
		var ctype, clen string
		if clen = rws.snapHeader.Get("Content-Length"); clen != "" {
			rws.snapHeader.Del("Content-Length")
			clen64, err := strconv.ParseInt(clen, 10, 64)
			if err == nil && clen64 >= 0 {
				rws.sentContentLen = clen64
			} else {
				clen = ""
			}
		}
		if clen == "" && rws.handlerDone && bodyAllowedForStatus(rws.status) && (len(p) > 0 || !isHeadResp) {
			clen = strconv.Itoa(len(p))
		}
		_, hasContentType := rws.snapHeader["Content-Type"]
		if !hasContentType && bodyAllowedForStatus(rws.status) && len(p) > 0 {
			ctype = http.DetectContentType(p)
		}
		var date string
		if _, ok := rws.snapHeader["Date"]; !ok {
			// TODO(bradfitz): be faster here, like net/http? measure.
			date = time.Now().UTC().Format(http.TimeFormat)
		}

		for _, v := range rws.snapHeader["Trailer"] {
			foreachHeaderElement(v, rws.declareTrailer)
		}

		// "Connection" headers aren't allowed in HTTP/2 (RFC 7540, 8.1.2.2),
		// but respect "Connection" == "close" to mean sending a GOAWAY and tearing
		// down the TCP connection when idle, like we do for HTTP/1.
		// TODO: remove more Connection-specific header fields here, in addition
		// to "Connection".
		if _, ok := rws.snapHeader["Connection"]; ok {
			v := rws.snapHeader.Get("Connection")
			delete(rws.snapHeader, "Connection")
			if v == "close" {
				rws.conn.startGracefulShutdown()
			}
		}

		endStream := (rws.handlerDone && !rws.hasTrailers() && len(p) == 0) || isHeadResp
		err = rws.conn.writeHeaders(rws.stream, &writeResHeaders{
			streamID:      rws.stream.id,
			httpResCode:   rws.status,
			h:             rws.snapHeader,
			endStream:     endStream,
			contentType:   ctype,
			contentLength: clen,
			date:          date,
		})
		if err != nil {
			rws.dirty = true
			return 0, err
		}
		if endStream {
			return 0, nil
		}
	}
	if isHeadResp {
		return len(p), nil
	}
	if len(p) == 0 && !rws.handlerDone {
		return 0, nil
	}

	if rws.handlerDone {
		rws.promoteUndeclaredTrailers()
	}

	// only send trailers if they have actually been defined by the
	// server handler.
	hasNonemptyTrailers := rws.hasNonemptyTrailers()
	endStream := rws.handlerDone && !hasNonemptyTrailers
	if len(p) > 0 || endStream {
		// only send a 0 byte DATA frame if we're ending the stream.
		if err := rws.conn.writeDataFromHandler(rws.stream, p, endStream); err != nil {
			rws.dirty = true
			return 0, err
		}
	}

	if rws.handlerDone && hasNonemptyTrailers {
		err = rws.conn.writeHeaders(rws.stream, &writeResHeaders{
			streamID:  rws.stream.id,
			h:         rws.handlerHeader,
			trailers:  rws.trailers,
			endStream: true,
		})
		if err != nil {
			rws.dirty = true
		}
		return len(p), err
	}
	return len(p), nil
}

// TrailerPrefix is a magic prefix for ResponseWriter.Header map keys
// that, if present, signals that the map entry is actually for
// the response trailers, and not the response headers. The prefix
// is stripped after the ServeHTTP call finishes and the values are
// sent in the trailers.
//
// This mechanism is intended only for trailers that are not known
// prior to the headers being written. If the set of trailers is fixed
// or known before the header is written, the normal Go trailers mechanism
// is preferred:
//    https://golang.org/pkg/net/http/#ResponseWriter
//    https://golang.org/pkg/net/http/#example_ResponseWriter_trailers
const TrailerPrefix = "Trailer:"

// promoteUndeclaredTrailers permits http.Handlers to set trailers
// after the header has already been flushed. Because the Go
// ResponseWriter interface has no way to set Trailers (only the
// Header), and because we didn't want to expand the ResponseWriter
// interface, and because nobody used trailers, and because RFC 7230
// says you SHOULD (but not must) predeclare any trailers in the
// header, the official ResponseWriter rules said trailers in Go must
// be predeclared, and then we reuse the same ResponseWriter.Header()
// map to mean both Headers and Trailers. When it's time to write the
// Trailers, we pick out the fields of Headers that were declared as
// trailers. That worked for a while, until we found the first major
// user of Trailers in the wild: gRPC (using them only over http2),
// and gRPC libraries permit setting trailers mid-stream without
// predeclaring them. So: change of plans. We still permit the old
// way, but we also permit this hack: if a Header() key begins with
// "Trailer:", the suffix of that key is a Trailer. Because ':' is an
// invalid token byte anyway, there is no ambiguity. (And it's already
// filtered out) It's mildly hacky, but not terrible.
//
// This method runs after the Handler is done and promotes any Header
// fields to be trailers.
func (rws *responseWriterState) promoteUndeclaredTrailers() {
	for k, vv := range rws.handlerHeader {
		if !strings.HasPrefix(k, TrailerPrefix) {
			continue
		}
		trailerKey := strings.TrimPrefix(k, TrailerPrefix)
		rws.declareTrailer(trailerKey)
		rws.handlerHeader[http.CanonicalHeaderKey(trailerKey)] = vv
	}

	if len(rws.trailers) > 1 {
		sorter := sorterPool.Get().(*sorter)
		sorter.SortStrings(rws.trailers)
		sorterPool.Put(sorter)
	}
}

func (w *responseWriter) Flush() {
	rws := w.rws
	if rws == nil {
		panic("Header called after Handler finished")
	}
	if rws.bw.Buffered() > 0 {
		if err := rws.bw.Flush(); err != nil {
			// Ignore the error. The frame writer already knows.
			return
		}
	} else {
		// The bufio.Writer won't call chunkWriter.Write
		// (writeChunk with zero bytes, so we have to do it
		// ourselves to force the HTTP response header and/or
		// final DATA frame (with END_STREAM) to be sent.
		rws.writeChunk(nil)
	}
}

func (w *responseWriter) CloseNotify() <-chan bool {
	rws := w.rws
	if rws == nil {
		panic("CloseNotify called after Handler finished")
	}
	rws.closeNotifierMu.Lock()
	ch := rws.closeNotifierCh
	if ch == nil {
		ch = make(chan bool, 1)
		rws.closeNotifierCh = ch
		cw := rws.stream.cw
		go func() {
			cw.Wait() // wait for close
			ch <- true
		}()
	}
	rws.closeNotifierMu.Unlock()
	return ch
}

func (w *responseWriter) Header() http.Header {
	rws := w.rws
	if rws == nil {
		panic("Header called after Handler finished")
	}
	if rws.handlerHeader == nil {
		rws.handlerHeader = make(http.Header)
	}
	return rws.handlerHeader
}

// checkWriteHeaderCode is a copy of net/http's checkWriteHeaderCode.
func checkWriteHeaderCode(code int) {
	// Issue 22880: require valid WriteHeader status codes.
	// For now we only enforce that it's three digits.
	// In the future we might block things over 599 (600 and above aren't defined
	// at http://httpwg.org/specs/rfc7231.html#status.codes)
	// and we might block under 200 (once we have more mature 1xx support).
	// But for now any three digits.
	//
	// We used to send "HTTP/1.1 000 0" on the wire in responses but there's
	// no equivalent bogus thing we can realistically send in HTTP/2,
	// so we'll consistently panic instead and help people find their bugs
	// early. (We can't return an error from WriteHeader even if we wanted to.)
	if code < 100 || code > 999 {
		panic(fmt.Sprintf("invalid WriteHeader code %v", code))
	}
}

func (w *responseWriter) WriteHeader(code int) {
	rws := w.rws
	if rws == nil {
		panic("WriteHeader called after Handler finished")
	}
	rws.writeHeader(code)
}

func (rws *responseWriterState) writeHeader(code int) {
	if !rws.wroteHeader {
		checkWriteHeaderCode(code)
		rws.wroteHeader = true
		rws.status = code
		if len(rws.handlerHeader) > 0 {
			rws.snapHeader = cloneHeader(rws.handlerHeader)
		}
	}
}

func cloneHeader(h http.Header) http.Header {
	h2 := make(http.Header, len(h))
	for k, vv := range h {
		vv2 := make([]string, len(vv))
		copy(vv2, vv)
		h2[k] = vv2
	}
	return h2
}

// The Life Of A Write is like this:
//
// * Handler calls w.Write or w.WriteString ->
// * -> rws.bw (*bufio.Writer) ->
// * (Handler might call Flush)
// * -> chunkWriter{rws}
// * -> responseWriterState.writeChunk(p []byte)
// * -> responseWriterState.writeChunk (most of the magic; see comment there)
func (w *responseWriter) Write(p []byte) (n int, err error) {
	return w.write(len(p), p, "")
}

func (w *responseWriter) WriteString(s string) (n int, err error) {
	return w.write(len(s), nil, s)
}

// either dataB or dataS is non-zero.
func (w *responseWriter) write(lenData int, dataB []byte, dataS string) (n int, err error) {
	rws := w.rws
	if rws == nil {
		panic("Write called after Handler finished")
	}
	if !rws.wroteHeader {
		w.WriteHeader(200)
	}
	if !bodyAllowedForStatus(rws.status) {
		return 0, http.ErrBodyNotAllowed
	}
	rws.wroteBytes += int64(len(dataB)) + int64(len(dataS)) // only one can be set
	if rws.sentContentLen != 0 && rws.wroteBytes > rws.sentContentLen {
		// TODO: send a RST_STREAM
		return 0, errors.New("http2: handler wrote more than declared Content-Length")
	}

	if dataB != nil {
		return rws.bw.Write(dataB)
	} else {
		return rws.bw.WriteString(dataS)
	}
}

func (w *responseWriter) handlerDone() {
	rws := w.rws
	dirty := rws.dirty
	rws.handlerDone = true
	w.Flush()
	w.rws = nil
	if !dirty {
		// Only recycle the pool if all prior Write calls to
		// the serverConn goroutine completed successfully. If
		// they returned earlier due to resets from the peer
		// there might still be write goroutines outstanding
		// from the serverConn referencing the rws memory. See
		// issue 20704.
		responseWriterStatePool.Put(rws)
	}
}

// Push errors.
var (
	ErrRecursivePush    = errors.New("http2: recursive push not allowed")
	ErrPushLimitReached = errors.New("http2: push would exceed peer's SETTINGS_MAX_CONCURRENT_STREAMS")
)

var _ http.Pusher = (*responseWriter)(nil)

func (w *responseWriter) Push(target string, opts *http.PushOptions) error {
	st := w.rws.stream
	sc := st.sc
	sc.serveG.checkNotOn()

	// No recursive pushes: "PUSH_PROMISE frames MUST only be sent on a peer-initiated stream."
	// http://tools.ietf.org/html/rfc7540#section-6.6
	if st.isPushed() {
		return ErrRecursivePush
	}

	if opts == nil {
		opts = new(http.PushOptions)
	}

	// Default options.
	if opts.Method == "" {
		opts.Method = "GET"
	}
	if opts.Header == nil {
		opts.Header = http.Header{}
	}
	wantScheme := "http"
	if w.rws.req.TLS != nil {
		wantScheme = "https"
	}

	// Validate the request.
	u, err := url.Parse(target)
	if err != nil {
		return err
	}
	if u.Scheme == "" {
		if !strings.HasPrefix(target, "/") {
			return fmt.Errorf("target must be an absolute URL or an absolute path: %q", target)
		}
		u.Scheme = wantScheme
		u.Host = w.rws.req.Host
	} else {
		if u.Scheme != wantScheme {
			return fmt.Errorf("cannot push URL with scheme %q from request with scheme %q", u.Scheme, wantScheme)
		}
		if u.Host == "" {
			return errors.New("URL must have a host")
		}
	}
	for k := range opts.Header {
		if strings.HasPrefix(k, ":") {
			return fmt.Errorf("promised request headers cannot include pseudo header %q", k)
		}
		// These headers are meaningful only if the request has a body,
		// but PUSH_PROMISE requests cannot have a body.
		// http://tools.ietf.org/html/rfc7540#section-8.2
		// Also disallow Host, since the promised URL must be absolute.
		switch strings.ToLower(k) {
		case "content-length", "content-encoding", "trailer", "te", "expect", "host":
			return fmt.Errorf("promised request headers cannot include %q", k)
		}
	}
	if err := checkValidHTTP2RequestHeaders(opts.Header); err != nil {
		return err
	}

	// The RFC effectively limits promised requests to GET and HEAD:
	// "Promised requests MUST be cacheable [GET, HEAD, or POST], and MUST be safe [GET or HEAD]"
	// http://tools.ietf.org/html/rfc7540#section-8.2
	if opts.Method != "GET" && opts.Method != "HEAD" {
		return fmt.Errorf("method %q must be GET or HEAD", opts.Method)
	}

	msg := &startPushRequest{
		parent: st,
		method: opts.Method,
		url:    u,
		header: cloneHeader(opts.Header),
		done:   errChanPool.Get().(chan error),
	}

	select {
	case <-sc.doneServing:
		return errClientDisconnected
	case <-st.cw:
		return errStreamClosed
	case sc.serveMsgCh <- msg:
	}

	select {
	case <-sc.doneServing:
		return errClientDisconnected
	case <-st.cw:
		return errStreamClosed
	case err := <-msg.done:
		errChanPool.Put(msg.done)
		return err
	}
}

type startPushRequest struct {
	parent *stream
	method string
	url    *url.URL
	header http.Header
	done   chan error
}

func (sc *serverConn) startPush(msg *startPushRequest) {
	sc.serveG.check()

	// http://tools.ietf.org/html/rfc7540#section-6.6.
	// PUSH_PROMISE frames MUST only be sent on a peer-initiated stream that
	// is in either the "open" or "half-closed (remote)" state.
	if msg.parent.state != stateOpen && msg.parent.state != stateHalfClosedRemote {
		// responseWriter.Push checks that the stream is peer-initiated.
		msg.done <- errStreamClosed
		return
	}

	// http://tools.ietf.org/html/rfc7540#section-6.6.
	if !sc.pushEnabled {
		msg.done <- http.ErrNotSupported
		return
	}

	// PUSH_PROMISE frames must be sent in increasing order by stream ID, so
	// we allocate an ID for the promised stream lazily, when the PUSH_PROMISE
	// is written. Once the ID is allocated, we start the request handler.
	allocatePromisedID := func() (uint32, error) {
		sc.serveG.check()

		// Check this again, just in case. Technically, we might have received
		// an updated SETTINGS by the time we got around to writing this frame.
		if !sc.pushEnabled {
			return 0, http.ErrNotSupported
		}
		// http://tools.ietf.org/html/rfc7540#section-6.5.2.
		if sc.curPushedStreams+1 > sc.clientMaxStreams {
			return 0, ErrPushLimitReached
		}

		// http://tools.ietf.org/html/rfc7540#section-5.1.1.
		// Streams initiated by the server MUST use even-numbered identifiers.
		// A server that is unable to establish a new stream identifier can send a GOAWAY
		// frame so that the client is forced to open a new connection for new streams.
		if sc.maxPushPromiseID+2 >= 1<<31 {
			sc.startGracefulShutdownInternal()
			return 0, ErrPushLimitReached
		}
		sc.maxPushPromiseID += 2
		promisedID := sc.maxPushPromiseID

		// http://tools.ietf.org/html/rfc7540#section-8.2.
		// Strictly speaking, the new stream should start in "reserved (local)", then
		// transition to "half closed (remote)" after sending the initial HEADERS, but
		// we start in "half closed (remote)" for simplicity.
		// See further comments at the definition of stateHalfClosedRemote.
		promised := sc.newStream(promisedID, msg.parent.id, stateHalfClosedRemote)
		rw, req, err := sc.newWriterAndRequestNoBody(promised, requestParam{
			method:    msg.method,
			scheme:    msg.url.Scheme,
			authority: msg.url.Host,
			path:      msg.url.RequestURI(),
			header:    cloneHeader(msg.header), // clone since handler runs concurrently with writing the PUSH_PROMISE
		})
		if err != nil {
			// Should not happen, since we've already validated msg.url.
			panic(fmt.Sprintf("newWriterAndRequestNoBody(%+v): %v", msg.url, err))
		}

		go sc.runHandler(rw, req, sc.handler.ServeHTTP)
		return promisedID, nil
	}

	sc.writeFrame(FrameWriteRequest{
		write: &writePushPromise{
			streamID:           msg.parent.id,
			method:             msg.method,
			url:                msg.url,
			h:                  msg.header,
			allocatePromisedID: allocatePromisedID,
		},
		stream: msg.parent,
		done:   msg.done,
	})
}

// foreachHeaderElement splits v according to the "#rule" construction
// in RFC 7230 section 7 and calls fn for each non-empty element.
func foreachHeaderElement(v string, fn func(string)) {
	v = textproto.TrimString(v)
	if v == "" {
		return
	}
	if !strings.Contains(v, ",") {
		fn(v)
		return
	}
	for _, f := range strings.Split(v, ",") {
		if f = textproto.TrimString(f); f != "" {
			fn(f)
		}
	}
}

// From http://httpwg.org/specs/rfc7540.html#rfc.section.8.1.2.2
var connHeaders = []string{
	"Connection",
	"Keep-Alive",
	"Proxy-Connection",
	"Transfer-Encoding",
	"Upgrade",
}

// checkValidHTTP2RequestHeaders checks whether h is a valid HTTP/2 request,
// per RFC 7540 Section 8.1.2.2.
// The returned error is reported to users.
func checkValidHTTP2RequestHeaders(h http.Header) error {
	for _, k := range connHeaders {
		if _, ok := h[k]; ok {
			return fmt.Errorf("request header %q is not valid in HTTP/2", k)
		}
	}
	te := h["Te"]
	if len(te) > 0 && (len(te) > 1 || (te[0] != "trailers" && te[0] != "")) {
		return errors.New(`request header "TE" may only be "trailers" in HTTP/2`)
	}
	return nil
}

func new400Handler(err error) http.HandlerFunc {
	return func(w http.ResponseWriter, r *http.Request) {
		http.Error(w, err.Error(), http.StatusBadRequest)
	}
}

// h1ServerKeepAlivesDisabled reports whether hs has its keep-alives
// disabled. See comments on h1ServerShutdownChan above for why
// the code is written this way.
func h1ServerKeepAlivesDisabled(hs *http.Server) bool {
	var x interface{} = hs
	type I interface {
		doKeepAlives() bool
	}
	if hs, ok := x.(I); ok {
		return !hs.doKeepAlives()
	}
	return false
}<|MERGE_RESOLUTION|>--- conflicted
+++ resolved
@@ -322,11 +322,7 @@
 }
 
 func (o *ServeConnOpts) context() context.Context {
-<<<<<<< HEAD
-	if o.Context != nil {
-=======
 	if o != nil && o.Context != nil {
->>>>>>> 8c76fd62
 		return o.Context
 	}
 	return context.Background()
